#!/usr/bin/env python3

# The MIT License (MIT)
# Copyright (c) 2016, 2017 by the ESA CCI Toolbox development team and contributors
#
# Permission is hereby granted, free of charge, to any person obtaining a copy of
# this software and associated documentation files (the "Software"), to deal in
# the Software without restriction, including without limitation the rights to
# use, copy, modify, merge, publish, distribute, sublicense, and/or sell copies
# of the Software, and to permit persons to whom the Software is furnished to do
# so, subject to the following conditions:
#
# The above copyright notice and this permission notice shall be included in all
# copies or substantial portions of the Software.
#
# THE SOFTWARE IS PROVIDED "AS IS", WITHOUT WARRANTY OF ANY KIND, EXPRESS OR
# IMPLIED, INCLUDING BUT NOT LIMITED TO THE WARRANTIES OF MERCHANTABILITY,
# FITNESS FOR A PARTICULAR PURPOSE AND NONINFRINGEMENT. IN NO EVENT SHALL THE
# AUTHORS OR COPYRIGHT HOLDERS BE LIABLE FOR ANY CLAIM, DAMAGES OR OTHER
# LIABILITY, WHETHER IN AN ACTION OF CONTRACT, TORT OR OTHERWISE, ARISING FROM,
# OUT OF OR IN CONNECTION WITH THE SOFTWARE OR THE USE OR OTHER DEALINGS IN THE
# SOFTWARE.


import os

from setuptools import setup, find_packages

# in alphabetical oder
requirements = [
    'cartopy',
<<<<<<< HEAD
    'dask',
    'geopandas',
    'fiona',
    'jdcal',
    'matplotlib',
    'netcdf4',
    'numba',
    'numpy',
    'pandas',
    'pillow',
    'pyproj',
    'scipy',
    'shapely',
    'tornado',
    'xarray',
=======
    'dask >= 0.14',
    'geopandas >= 0.2',
    'fiona >= 1.7',
    'jdcal >= 1.3',
    'matplotlib >= 1.5,<2',
    'netcdf4 >= 1.2',
    'numba >= 0.26',
    'numpy >= 1.7',
    'owslib >= 0.14',
    'pandas >= 0.18',
    'pillow >= 4.0',
    'pyproj >= 1.9',
    'scipy >= 0.17',
    'shapely >= 1.5',
    'tornado >= 4.4',
    'xarray >= 0.9.5',
>>>>>>> 88fe037b
]

on_rtd = os.environ.get('READTHEDOCS') == 'True'
if on_rtd:
    # On READTHEDOCS, all dependencies are mocked (except tornado)
    # see doc/source/conf.py and environment-rtd.yml
    requirements = ['tornado']

packages = find_packages(exclude=["test", "test.*"])

# Same effect as "from cate import __version__", but avoids importing cate:
__version__ = None
with open('cate/version.py') as f:
    exec(f.read())

setup(
    name="cate",
    version=__version__,
    description='ESA CCI Toolbox (Cate) Python Core',
    license='MIT',
    author='Cate Development Team',
    packages=packages,
    data_files=[('cate/ds', ['cate/ds/esa_cci_ftp.json'])],
    entry_points={
        'console_scripts': [
            'cate = cate.cli.main:main',
            'cate-webapi = cate.webapi.main:main',
        ],
        'cate_plugins': [
            'cate_ops = cate.ops:cate_init',
            'cate_ds = cate.ds:cate_init',
        ],
    },
    install_requires=requirements,
)<|MERGE_RESOLUTION|>--- conflicted
+++ resolved
@@ -29,7 +29,6 @@
 # in alphabetical oder
 requirements = [
     'cartopy',
-<<<<<<< HEAD
     'dask',
     'geopandas',
     'fiona',
@@ -38,6 +37,7 @@
     'netcdf4',
     'numba',
     'numpy',
+    'owslib',
     'pandas',
     'pillow',
     'pyproj',
@@ -45,24 +45,6 @@
     'shapely',
     'tornado',
     'xarray',
-=======
-    'dask >= 0.14',
-    'geopandas >= 0.2',
-    'fiona >= 1.7',
-    'jdcal >= 1.3',
-    'matplotlib >= 1.5,<2',
-    'netcdf4 >= 1.2',
-    'numba >= 0.26',
-    'numpy >= 1.7',
-    'owslib >= 0.14',
-    'pandas >= 0.18',
-    'pillow >= 4.0',
-    'pyproj >= 1.9',
-    'scipy >= 0.17',
-    'shapely >= 1.5',
-    'tornado >= 4.4',
-    'xarray >= 0.9.5',
->>>>>>> 88fe037b
 ]
 
 on_rtd = os.environ.get('READTHEDOCS') == 'True'
