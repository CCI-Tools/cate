--- conflicted
+++ resolved
@@ -289,11 +289,7 @@
         self.assert_main(['op', 'list', '-n', 'read'], expected_stdout=['operations found'])
         self.assert_main(['op', 'list', '-n', 'nevermatch'], expected_stdout=['No operations found'])
         self.assert_main(['op', 'list', '--internal'], expected_stdout=['2 operations found'])
-<<<<<<< HEAD
-        self.assert_main(['op', 'list', '--tag', 'input'], expected_stdout=['8 operations found'])
-=======
         self.assert_main(['op', 'list', '--tag', 'input'], expected_stdout=['9 operations found'])
->>>>>>> a1e31c46
         self.assert_main(['op', 'list', '--tag', 'output'], expected_stdout=['6 operations found'])
         self.assert_main(['op', 'list', '--deprecated'], expected_stdout=['One operation found'])
 
