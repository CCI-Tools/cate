--- conflicted
+++ resolved
@@ -8,13 +8,8 @@
 from unittest import TestCase
 import xarray as xr
 import geopandas as gpd
-
-<<<<<<< HEAD
-from cate.ops.io import open_dataset, save_dataset, read_csv, read_geo_data_frame, read_geo_tiff
-=======
 from cate.core.types import ValidationError
-from cate.ops.io import open_dataset, save_dataset, read_csv, read_geo_data_frame, write_csv
->>>>>>> a1e31c46
+from cate.ops.io import open_dataset, save_dataset, read_csv, read_geo_data_frame, write_csv, read_geo_tiff
 
 
 class TestIO(TestCase):
@@ -87,7 +82,6 @@
         self.assertEqual(len(data_frame), 179)
         data_frame.close()
 
-<<<<<<< HEAD
     def test_read_geo_tiff(self):
         file = os.path.join(os.path.dirname(__file__), '..', 'data',
                             'ais_cci_iv_PIG_S1t065_20141010_20141022_v1_vv.tif')
@@ -101,7 +95,7 @@
         self.assertIsInstance(data_tiff, xr.Dataset)
         self.assertIn('x', data_tiff.dims)
         self.assertIn('y', data_tiff.dims)
-=======
+
     def test_write_csv_with_dataset(self):
         import io
         import xarray as xr
@@ -192,5 +186,4 @@
         self.assertEqual(file.getvalue(), 'index,time,lat,lon,delta,mean\n'
                                           '0,1,51.0,10.2,-1,0.8\n'
                                           '1,2,51.1,11.4,0,0.5\n'
-                                          '2,3,51.2,11.8,-1,0.3\n')
->>>>>>> a1e31c46
+                                          '2,3,51.2,11.8,-1,0.3\n')