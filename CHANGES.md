--- conflicted
+++ resolved
@@ -2,22 +2,19 @@
 
 * Added package `s3fs` to Python environment as it is required to open Zarr datasets 
   from S3-compatible object store. #940
-
-## Version 2.1.1
-
-<<<<<<< HEAD
 * Fixed problem with unsupported time format for permafrost datasets below. They have a time_coverage_start and 
-  time_coverage_end with a datetime format of 15 characters (#944):
+time_coverage_end with a datetime format of 15 characters (#944):
     * esacci.PERMAFROST.yr.L4.ALT.multi-sensor.multi-platform.MODIS.01-0.r1
     * esacci.PERMAFROST.yr.L4.GTD.multi-sensor.multi-platform.MODIS.01-0.r1
     * esacci.PERMAFROST.yr.L4.PFR.multi-sensor.multi-platform.MODIS.01-0.r1   
-=======
+
+## Version 2.1.1
+
 * Fixed issue with duplicate dataset ids: Sometimes a drs_id contains more than one feature and therefore is associated 
   with more than one datasource_id.
   This is an error on ODP and is not handled by cate correctly. To prohibit problems, it is manually checked,
   which feature contains less datasets and is dropped in favor of the feature with more datasets by using 
   cate.ds.esa_cci_odp.EsaCciOdpDataStore.is_dataset_dropped
->>>>>>> 0a2d6b16
 * Prevent HTTP 500 errors when using the ODP Data Store. #937
 * Spatial points are now parsed from CSV files when using the `read_csv()`operation.
   This is an option which can be disabled. #935
