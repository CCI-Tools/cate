<<<<<<< HEAD
## Version 4.0.0 (in development)

* Cate is now designed to work inside of Jupyter Lab and standalone.
  For this reason, the Cate App UI is now bundled with the Cate server
  and served via the endpoint "/app".

* The "local" data store is now configured to use the current 
  working directory as root.
=======
## Version 3.1.7 (in development)

## Version 3.1.6

* Fixed docker image
* Use compatible library versions in software environments 
>>>>>>> 11d94d57

## Version 3.1.5

* Feature Collections may be written as geojson also with latest fiona versions.
  (#1041)

## Version 3.1.4

* Updated documentation:
  - Updated links to Cate SaaS.
  - Removed all references to Cate Desktop, which is no longer supported.
* Zarr Datastore reads data ids from json file if provided, thereby gaining a 
  notable performance improvement (via updated version of xcube-cci)
* Extended support of datasets. Previously, datasets which had a chunking of 
  the time dimension larger than one were not handled properly. This affected 
  OZONE in a monthly resolution, SEALEVEL in a monthly resolution, and several
  ICESHEETS datasets. (via updated version of xcube-cci)
* Extended operation `no_op` by parameter `memory_alloc` for container 
  stress testing. (#980)

## Version 3.1.3

* Pinned Python version to < 3.10 to avoid ImportErrors caused by a third-party
  library.
* It is now possible to re-use identifiers to cache data (#1030).
* Parts of documentation that reference API are populated with content (again)
  (#1034).
* Allow reading of datasets that do not specify chunk sizes, e.g., FIRE,
  (via updated version of xcube-cci) (#1033).

## Version 3.1.2

* Fixed bug which made it impossible to add data to a writable (local) 
  data store using the Web API (#1022)
  
* The "keep_alive" WebSocket JSON RPC method of the `cate-webapi-start` 
  CLI tool will now return an object with auto-close info, if 
  `cate-webapi-start` is started with the `--auto-stop-after` option.
  Otherwise, it returns `null` (#1026). The object comprises the fields:
  - `available_time` - configured auto-stop time in seconds.
  - `inactivity_time` - duration in seconds of service inactivity.
  - `remaining_time` - duration in seconds remaining until service auto-stop.
  
* Enhanced logging for `cate-webapi-start` CLI tool to ease error analysis:
  - Added new option `--logfile`.
  - Changed meaning of option `--verbose`. Using this flag now 
    sets log level to `DEBUG`. Warning: this setting affects all
    loggers, so expect vast output.
  - Cate now outputs extra debugging information, if 
    environment variable `CATE_DEBUG` is set to `1`. 
    This affects WebSocket communication, image tile computations,
    and image tile caching. Output will always be streamed 
    to stdout.
  - On WebSocket close, now also outputting WS code and reason.

* Changed behavior of option `--auto-stop-after` of `cate-webapi-start` 
  CLI tool: 
  - WebSocket messages will now reset the auto-stop timer too. 
  - Using `time.time()` instead of `time.perf_counter()` to compute
    idle time
  - We now check every 10 seconds for the auto-stop condition.
    Previously, the value of `--auto-stop-after` was used.


## Version 3.1.1

* Now using package `xcube-cci 0.9.3` in Docker files.

## Version 3.1.0

* Increased version number to 3.1 because the Cate Web API changed in an 
  incompatible way. Dataset descriptors now have a `data_type` 
  field instead of a `type_specifier` field in 3.0.x.
* The `--auto-stop-after <seconds>` option now works correctly with 
  Cate service CLI `cate-webapi-start` command. It will be used to 
  automatically stop inactivate Cate Cloud Service instances.
* Fixed bug that would cause that data that was downloaded and cached locally
  could not be opened. 
* Increased xcube and xcube-cci version to >=0.9.1 and fixed issues 
  that arose from that change: 
  * Type specifiers replaced with data types (`DATASET_TYPE`) and removed 
    `TYPE_SPECIFIER_CUBE` and `TYPE_SPECIFIER_DATASET`
  * `get_type_specifiers_for_data` replaced with `get_data_types_for_data`
  * Changed xcube `directory` configurations to `file`.  
* Changed Dockerfile. Is now completely based on `quay.io/bcdev/xcube`.
* Unpinned xarray version (now 0.19.0+), unpinned pandas version (now 1.3+)

## Version 3.0.0 

* Cate's implementations of the CCI ODP data store and the local data store 
  have been replaced by [xcube](https://github.com/dcs4cop/xcube) equivalents 
  which are faster and more robust.
* Added a new experimental "Zarr data store" that provides fast 
  access to selected CCI datasets in JASMIN object storage. 
* Added a Web API function `keep_alive` that is periodically used by Cate App  
  to avoid loosing an open WebSocket connection. (#980)
* Removed functions and parameters that have been deprecated in cate 2.x:
  - Function `cate.ops.utility.from_dataframe`
  - Function `cate.ops.plot.plot_data_frame`
  - Parameter `crs` of function `cate.ops.io.read_geo_data_frame` 
* Fixed bug with user preferences not being saved correctly.
  ([#146](https://github.com/CCI-Tools/cate-app/issues/146))
* Internal: the metadata format returned by the WebSocket JSON RPC operation 
  `get_data_source_meta_info` has changed:
  - `variables` field has been renamed to `data_vars`;
  - `coords` field has been added;
  - the variable descriptors in `data_vars` and `coords` have 
    now `dtype` and `dims` fields. 
* Fixed environment not building with matplotlib version `<3.3.0`. (#929)
* Fixed the operation `animate_map` that stopped working with xarray version 0.18.0.
* Other:
  * The info handler of Cate Web API (at API root "/") now returns 
    Cate's core package dependencies.
  * Added a GitHub Actions workflow for running unittests.
  * Changed `Dockerfile` to install `xcube` and `xcube-cci` 
    from GitHub releases
  * Added missing progress monitors to some backend methods.
* Fixed memory leak introduced by dask version > 2021.3.1 
  (see https://github.com/dask/dask/issues/7583).
  Pinned it to 2021.3.1.


## Version 2.1.5

* Fixed a problem that prevented storing user preferences from Cate App if the
  preferences file did not yet exist.
* The parameters of operation `temporal_aggregation` have been changed. Both parameters
  `output_resolution` and `custom_resolution` have been replaced by a single parameter 
  `period` whose value is a Pandas offset-alias / time frequency value.
* Ensure `User-Agent` header is set in every HTTP request made to CCI ODP web APIs.
* When caching a dataset to disk, cate now checks first if the needed attributes for geospatial information
  are in the metadata of the remote dataset. If not, the information is retrieved from the data directly (#961). 
  This is relevant for dataset "esacci.SST.day.L4.SSTskin.Unspecified.Unspecified.GMPE.2-0.r1".
* Now including ODP dataset verification information in data sources for use by Cate App.
* Operation `read_zarr()` now uses the new `password` attribute for its `key`. `secret`,
  and `token` parameters.
* Now including ODP dataset verification information in data sources for use by Cate App. 
* No longer using Travis CI.

## Version 2.1.4
* Only show data sources of the ODP Data Store that can be opened in cate.
  When using `cate ds list` from the command line, there is a new option `-a` to also include the other data sets.
* Included normalization of a dataset's time coordinate variable in case it is called 't' instead of 'time' (#956). 
  This is the case for all datasets with IDs `esacci.ICESHEETS.yr.Unspecified.GMB.GRACE-instrument.GRACE.UNSPECIFIED.1-*.greenland_gmb_mass_trends`.
  
## Version 2.1.3

* Changed CCI ODP url from test service to production service (archive.opensearch.ceda.ac.uk) (#951)
* The `read_zarr()` operation now accepts credentials. (#953)
* Removed the legacy CCI ODP data store.
* Fixed broken Cate Web API logging.

## Version 2.1.2

* Added package `s3fs` to Python environment as it is required to open Zarr datasets 
  from S3-compatible object store when using the `read_zarr()` operation. (#940)
* Fixed issue of harmonization of info field names of metadata (#949)
* Fixed problem with unsupported time format for permafrost datasets below. They have a time_coverage_start and 
  time_coverage_end with a datetime format of 15 characters (#944):
    * esacci.PERMAFROST.yr.L4.ALT.multi-sensor.multi-platform.MODIS.01-0.r1
    * esacci.PERMAFROST.yr.L4.GTD.multi-sensor.multi-platform.MODIS.01-0.r1
    * esacci.PERMAFROST.yr.L4.PFR.multi-sensor.multi-platform.MODIS.01-0.r1   
* Fixed problem of not handling timezone aware times from dataset metadata. Some datasets have their time information 
  stored in timezone aware timestamps e.g. '1997-09-03T00:00:00+00:00'. Cate now is able to get a datetime object of these 
  timezone aware strings, and removes the timezone awareness. (#942) 

## Version 2.1.1

* Fixed issue with duplicate dataset ids: Sometimes a drs_id contains more than one feature and therefore is associated 
  with more than one datasource_id.
  This is an error on ODP and is not handled by cate correctly. To prohibit problems, it is manually checked,
  which feature contains less datasets and is dropped in favor of the feature with more datasets by using 
  cate.ds.esa_cci_odp.EsaCciOdpDataStore.is_dataset_dropped
* Prevent HTTP 500 errors when using the ODP Data Store. #937
* Spatial points are now parsed from CSV files when using the `read_csv()`operation.
  This is an option which can be disabled. #935
* Fixed a problem that prevented opening GeoJSON files
  in a workspace. #933
* Fixed a problem that prevented reopening workspaces using 
  the Web API when they referenced external files. #930


## Version 2.1.0

* Fixed DataAccessError in ODP Legacy Store [#924](https://github.com/CCI-Tools/cate/issues/924)
* Renamed legacy id's prefix from `esacci` to `cciold`
* Exchanged Cate's countries GeoJSON, by three new maps from https://www.naturalearthdata.com
  using 10m, 50m (default), and 110m resolutions. This fixes broken polyline and polygon 
  drawing in Cate Web UI [#912](https://github.com/CCI-Tools/cate/issues/912). See also
  https://github.com/CCI-Tools/cate-webui/issues/11. 
* Cate Web API is now handling user preferences
* Added normalization method in order to handle datasets with zonal means 
  which have no longitude information.
* Increased robustness when using netcdf library
* Remodeled ODP Data Store to support newly designed CEDA OpenSearch Service. 
  The previous Data Store implementation is now available as "ESA CCI Open Data Portal Legacy".
* Iteratively adapted CCI Data Store to support newly provided data sets.    
* Cate Web API at now allows changes to the root path using environment variable JUPYTERHUB_SERVICE_PREFIX. This is relevant to Catehub context where each user's cate service is mounted on /user/{username}/{cate-web-api-endpoint}.
* Cate Web API at `${endpoint}/` now reports whether it is running with a "user root directory". In this case, the Web API uses relative workspace path only and users connot escape the given user root directory.
* Cate Web API allows for Cross-Origin Resource Sharing (CORS), which is required
  to run Cate UI in a browser.
* Added option `--traceback` to `cate-webapi-start` and `cate-webapi-stop` CLI tools.
* Added operation `write_zarr()` to write gridded datasets using the Zarr format.
* Updated `cate.core.wsmanag.WorkspaceManager` to work only with workspace paths relative to a given
  user root directory.
    - added `cate.core.pathmanag.PathManager` to ensure users cannot escape root directory
    - updated workspace handling: create/save/save_as/delete 
* Updated Python environment and fixed failing tests ([#817](https://github.com/CCI-Tools/cate/issues/817)
* Updated Cate code base with respect to `xarray` version 0.15
    - Changed minimum version requirement for xarray to 0.15 in environment.yml 
    - Changed `xarray.Dataset.drop` to `xarray.Dataset.drop_vars`
    - Removed `encoding` keyword argument from `xarray.DataArray` constructor calls.
    - No longer writing to `xarray.DataArray.values` property (e.g. Pearson's
      computation)
* Downloading of remote data from ODP now handles redirect of URL from HTTP to HTTPS [#919](https://github.com/CCI-Tools/cate/issues/919)

## Version 2.0.0

No changes. 

## Version 2.0.0.dev26

* Fixed a display problem where spatial subsets of datasets appeared shifted on the 3D globe view
  [#817](https://github.com/CCI-Tools/cate/issues/817)
* Cate now depends on gdal 2.3.3 and geos 3.7.1 to solve failed installation issue 
  [#843](https://github.com/CCI-Tools/cate/issues/843) and possibly [#842](https://github.com/CCI-Tools/cate/issues/842)
* Fixed a dependency issue caused by fiona by removing defaults channel (and consequently using only conda-forge channel)
  [#839](https://github.com/CCI-Tools/cate/issues/839)

## Version 2.0.0.dev25

* Increased default time-out for data downloads from 10 to 90 seconds. Addresses (but not fixes)
  [#835](https://github.com/CCI-Tools/cate/issues/835)
* Fixed failing download of Sea-Ice CCI data (ValueError: The truth value 
  of an array with more than one element is ambiguous). Addresses (but not fixes)
  [#832](https://github.com/CCI-Tools/cate/issues/832) - we now display better error message
* Fixed installation problem with latest Miniconda 4.5.12
  [#831](https://github.com/CCI-Tools/cate/issues/831)

## Version 2.0.0.dev24

* A set of related data access issues that all occurred if data was downloaded from ODP using a spatial subset
  has hopefully been addressed in one go. Issues include:
  - Cannot download SST dataset - I/O error. [#823](https://github.com/CCI-Tools/cate/issues/823) 
  - Unable to open soil moisture dataset, key error in lru_cache.py [#822](https://github.com/CCI-Tools/cate/issues/822) 
  - Failure downloading data with region constraint. [#818](https://github.com/CCI-Tools/cate/issues/818)
  - Fire: Copying remote data failed. [#816](https://github.com/CCI-Tools/cate/issues/816)
  - Landcover: NetCDF access failure. [#783](https://github.com/CCI-Tools/cate/issues/783)
* Cate now uses new CCI ODP service endpoints. [#825](https://github.com/CCI-Tools/cate/issues/825)
* Cate now uses **Python 3.7** as a consequence of resolving [#824](https://github.com/CCI-Tools/cate/issues/824):
  Windows build for 2.0.0-dev.23 broken.
* Fixed broken build on Windows that lets Cate raise
  *ImportError: DLL load failed: The specified module could not be found* when loading GDAL shared libraries. [#824](https://github.com/CCI-Tools/cate/issues/824)
* Fixed potential runtime performance bottleneck when creating spatial subsets, especially when downloading data subsets.
* Cate now distinguishes network connection problems from errors of other origin. Introduced new 
  error type `cate.core.ds.NetworkError` that is raised if a connection to e.g. 
  CCI ODP services can not be established. [#789](https://github.com/CCI-Tools/cate/issues/789)
* In coregistration make sure the replica dataset is simply returned if it is
  already on master grid. [#805](https://github.com/CCI-Tools/cate/issues/805)

## Version 2.0.0.dev23

Skipped.

## Version 2.0.0.dev22

* Fix dataset name can contain only letters, numbers underscore, dot and minus [#811](https://github.com/CCI-Tools/cate/issues/881)
* Fix for SST data download error [#798](https://github.com/CCI-Tools/cate/issues/798)

## Version 2.0.0.dev21

* Fix dataset name can contain only letters, numbers underscore and dot [#343](https://github.com/CCI-Tools/cate/issues/343)
* Fix non-spatial data variables sometimes being altered when using subset_spatial [#786](https://github.com/CCI-Tools/cate/issues/786)
* Fix subsetting datasets with lon>180 when using open_dataset [#787](https://github.com/CCI-Tools/cate/issues/787)
* Fix for Aerosol data download error [#664](https://github.com/CCI-Tools/cate/issues/664)
* Pearson correlation scalar operation now works on N-D data variables [#746](https://github.com/CCI-Tools/cate/issues/746)
* Make sure integer data variables can be coregistered [#770](https://github.com/CCI-Tools/cate/issues/770)
* Fix an issue with coregistering datasets with inverted latitudes [#733](https://github.com/CCI-Tools/cate/issues/733)
* Mentioned to add dependency vs2015_runtime ==14.0.25420 on windows systems to avoid DLL not loading issue
* Fix deprecated API use to be able to use newer xarray versions
* Change `coregistration` interface from using `ds_slave` to `ds_replica`

## Version 2.0.0.dev20

* Changed order and names of new `data_frame_subset` operation inputs.
* Improved scatter plot [#763](https://github.com/CCI-Tools/cate/issues/763).
  We can now plot N-D arrays. Plot types are "Point", "Hexbin", and "2D Histogram". 
* Fixed problem where workspace save-as sometimes fails on Windows [#764](https://github.com/CCI-Tools/cate/issues/764)


## Version 2.0.0.dev19

* Must click twice to expand point to polygon [#709](https://github.com/CCI-Tools/cate/issues/709)
* Added operation `write_geo_data_frame()` [#758](https://github.com/CCI-Tools/cate/issues/758)
* Numbers displayed with too many digits [#754](https://github.com/CCI-Tools/cate/issues/754)
* Improved error handling in operation `pearson_correlation_scalar()``, addresses [#746](https://github.com/CCI-Tools/cate/issues/746)
* Fixed error in `plot_xxx()` operations `"'NoneType' object is not iterable"` [#749](https://github.com/CCI-Tools/cate/issues/749)
* Fixed problem with `coregister()` operation on data subsets [#747](https://github.com/CCI-Tools/cate/issues/747)
* Fixed operations `data_frame_aggregate()` and  `data_frame_subset()` to let users select variables (columns) of selected data frame.
* Added information about resources of type `DataFrame` and `GeoDataFrame` in the details section of the **WORSPACE** panel.
* Updated default colour mappings and default variables for more **Sea Level CCI** products

## Version 2.0.0.dev18

* Added new operation `data_frame_aggregate()` [#707](https://github.com/CCI-Tools/cate/issues/707)
* Values of scalar variables are now always shown in **VARIABLES** panel in Cate Desktop [#702](https://github.com/CCI-Tools/cate/issues/702)
  Unfortunately, this feature did not find its way into 2.0.0.dev17, instead only its related bug [#743](https://github.com/CCI-Tools/cate/issues/743).
* Fixed "KeyError: 0" for one one-record data frames [#743](https://github.com/CCI-Tools/cate/issues/743)
* Removed option to load GML files in Cate Desktop solving [#734](https://github.com/CCI-Tools/cate/issues/734)

## Version 2.0.0.dev17

* Added information about resources of type `GeoDataFrame` (Shapefiles, GeoJSON) in the details section of the **WORSPACE** panel in Cate Desktop [#705](https://github.com/CCI-Tools/cate/issues/705)
* Added new operation `merge()` [#740](https://github.com/CCI-Tools/cate/issues/740)
* Added new operation `data_frame_subset()` [#708](https://github.com/CCI-Tools/cate/issues/708)
* Fixed display of CCI Sea Level MSLAMPH data [#722](https://github.com/CCI-Tools/cate/issues/722)
* Improve indexers to first do a validation with respect to the available dimensions and the selected remaining_dims [#730](https://github.com/CCI-Tools/cate/issues/730)
* Improve plotting capabilities to allow multi-variable plotting and format specification [#704](https://github.com/CCI-Tools/cate/issues/704)
* Fixed code signing issue during the installer build on MacOS and Windows [#726](https://github.com/CCI-Tools/cate/issues/726)
* Fixed Cate Desktop failed to start (in Ubuntu 18) due to missing .so [#729](https://github.com/CCI-Tools/cate/issues/729)
* Fixed Cate Desktop failed to start (in Windows) due to unable to find dll files [#725](https://github.com/CCI-Tools/cate/issues/725)
* User-defined Setup fails with existing Miniconda/Anaconda installation [#728](https://github.com/CCI-Tools/cate/issues/728)

## Version 2.0.0.dev16

* Added new operation `data_frame_find_closest()` [#706](https://github.com/CCI-Tools/cate/issues/706)
* Added new operations `compute_dataset()` and `compute_data_frame()` [#703](https://github.com/CCI-Tools/cate/issues/703).
* Fixed division by zero error in RGB tile generation if data min and max were equal 
* Allow displaying and working with CCI Sea Level MSLAMPH data.
  Addresses [#531](https://github.com/CCI-Tools/cate/issues/531).
* Improved chunking when opening local netCDF datasets, improved memory footprint of
  ``subset_spatial`` operation when masking is enabled
  Addresses [#701](https://github.com/CCI-Tools/cate/issues/701)
* Fix a bug where correlation would fail with differing time dimensions
  Addresses [#700](https://github.com/CCI-Tools/cate/issues/700)
* Fix a bug where coregistration would fail in some cases when the grouped by dimension
  is not squeezed out automatically.
  Addresses [#684](https://github.com/CCI-Tools/cate/issues/684)
* Fix a bug where coregistration would fail with some datasets on very fine grids due to
  floating point calculation errors
  Addresses [#714](https://github.com/CCI-Tools/cate/issues/714)
* Fix a bug with a wrong spatial subset appearing when saving/opening a workspace
  Addresses [#693](https://github.com/CCI-Tools/cate/issues/693)
* Fix window certificate error [#696](https://github.com/CCI-Tools/cate/issues/696)

## Version 2.0.0.dev15

* Fixed operation progress monitor which was broken due to an update of the Dask library
* Added dataset detection funcionality for new or removed DS [#227](https://github.com/CCI-Tools/cate/issues/227) 

## Version 2.0.0.dev14

* ESA sea-level data not correctly displayed [#661](https://github.com/CCI-Tools/cate/issues/661)
* Added colour mapping defaults for CCI Sea Level data.
* Extended max. table size to 10000 elements (workaround).
* User Guide Improvements and Updates [#409](https://github.com/CCI-Tools/cate/issues/409):
  * Replaced references to Cate 1.0 to Cate 2.0 and updated most of figures
  * Rewrote section about setup including installation and configuration
  * Added a new section about the new **STYLES** panel 
  * Updated section about **PLACES** panel to include information on how to generate a polyline, polygon, and box
  * Updated section about **LAYERS** panel to describe its new elements

## Version 2.0.0.dev13

*Skipped.*

## Version 2.0.0.dev12

* No longer hide any ODP datasets in GUI [#669](https://github.com/CCI-Tools/cate/issues/669)
* Added experimental support for [Zarr](http://zarr.readthedocs.io/en/stable/) data I/O format [#659](https://github.com/CCI-Tools/cate/issues/659)
* The operation  `long_term_average` now works with daily, monthly and seasonal datasets [#471](https://github.com/CCI-Tools/cate/issues/471)
* Fixed problem in `cate-webapi-start` occurring on Linux when using address `localhost` (related to [#627](https://github.com/CCI-Tools/cate/issues/627))
* Updated `anomaly_external` to retain global attributes and do more input validation [#666](https://github.com/CCI-Tools/cate/issues/666)

## Version 2.0.0.dev11

* Lacking cancelable progress monitor when opening large datasets [#640](https://github.com/CCI-Tools/cate/issues/640)
* Wrong chunk size does not allow to import some dataset [#631](https://github.com/CCI-Tools/cate/issues/631)
* Local dataset not recognised [#557](https://github.com/CCI-Tools/cate/issues/557)
* Allow exporting any data as CSV [#637](https://github.com/CCI-Tools/cate/issues/637)
* Using `localhost` instead of explicit IP to maybe target [#627](https://github.com/CCI-Tools/cate/issues/627) 
* The `read_netcdf()` operation uses Dask chunking so we can expand all variables by a 'time' dimension 
  without loading all data into memory. 

## Version 2.0.0.dev10

* Support datasets with 0,360 degree longitude ranges [#620](https://github.com/CCI-Tools/cate/issues/620)
* Temporal aggregation operation can now aggregate to pre-defined seasons, as well as custom resolutions [#472](https://github.com/CCI-Tools/cate/issues/472)
* We now use "MB" units instead of "MiB" (part of [#325](https://github.com/CCI-Tools/cate/issues/325))
* Fixed a bug with animation generation [#585](https://github.com/CCI-Tools/cate/issues/585)
* Upgrade to using newer xarray version after an upstream bugfix [#579](https://github.com/CCI-Tools/cate/issues/579)
* Fixed a bug of unable to do pixel values extraction if one of the workflow has an error [#616](https://github.com/CCI-Tools/cate/issues/616)
* Add the capability to create Hovmoeller plots [#503](https://github.com/CCI-Tools/cate/issues/503)
* Add a reduce operation that lets the user create arbitrary data reductions [#618](https://github.com/CCI-Tools/cate/issues/618)

## Version 2.0.0.dev9

* Representative default variables [#590](https://github.com/CCI-Tools/cate/issues/590).
* Tasks are no longer executed in parallel [#606](https://github.com/CCI-Tools/cate/issues/606).
* WebAPI service problem in CLI [#600](https://github.com/CCI-Tools/cate/issues/600)
* Improve error messages and handling [#393](https://github.com/CCI-Tools/cate/issues/393),
  introduced new error type `cate.core.types.ValidationError` for special treatment in the GUI.
* Make Cate HTTP User-Agent distinguishable [#510](https://github.com/CCI-Tools/cate/issues/510).
* Fixed broken WebAPI invocation from CLI.
* Use only one variable (http_proxy) for proxy URL in conf.py. The value of this variable is then returned when
  get_config() is called. [#544](https://github.com/CCI-Tools/cate/issues/544)

## Version 2.0.0.dev8

* Removed the `cate-webapi` command-line tool and replaced it by two others:
  * `cate-webapi-start` to start the Cate WebAPI service.
  * `cate-webapi-stop` to start the Cate WebAPI service. This script executes
    fast, as it will will not longer import any of the many packages Cate depends on. 
* Cate Desktop hangs when restarted after quit while running a task
  [#578](https://github.com/CCI-Tools/cate/issues/578)
* SST temporal aggregation error
  [#548](https://github.com/CCI-Tools/cate/issues/548)
* Scrambled time axis error
  [#538](https://github.com/CCI-Tools/cate/issues/538)

* Check local datasource name if it doesn't contain restricted/unsupported characters
  [#568](https://github.com/CCI-Tools/cate/issues/568)

## Version 2.0.0.dev7

* Cate Desktop hangs after upgrading WebAPI to 2.0.0.dev6
  [#569](https://github.com/CCI-Tools/cate/issues/569), using Tornado 5 webserver now.

## Version 2.0.0.dev6

* Activate script missing after "cate-cli" package installation
  [#569](https://github.com/CCI-Tools/cate/issues/569)
* Keep configuration of data stores path 
  [#439](https://github.com/CCI-Tools/cate/issues/439)

## Version 2.0.0.dev5

* Select long rectangles with ``subset_spatial()``
  [#541](https://github.com/CCI-Tools/cate/issues/541)
* Improve performance of ``subset_spatial()``, especially when masking complex polygons
  [#508](https://github.com/CCI-Tools/cate/issues/508)
* Select all pixels that are crossed by the given polygon in ``subset_spatial()``
  [#560](https://github.com/CCI-Tools/cate/issues/560)
* Enable ``subset_spatial()`` to work with all valid polygons, including sub-pixel ones.
  [#507](https://github.com/CCI-Tools/cate/issues/507)
* By default ``plot_map()`` and ``animate_map()`` now produce colormesh (pixel) plots.
  [#559](https://github.com/CCI-Tools/cate/issues/507)
* Fix issues with progress writing.

* Raise a more helpful error when Cate runs out of memory trying to save a plot.

## Version 2.0.0.dev4 

* Perform progress writing from the correct thread

## Version 2.0.0.dev3

* Operation to perform arbitrary dataset math
  [#556](https://github.com/CCI-Tools/cate/issues/556)
* New parameter `interval` for `animate_map()`


## Version 2.0.0.dev2

### Fixes

* CF valid_range not respected in data visualisation
  [#537](https://github.com/CCI-Tools/cate/issues/537)

## Version 2.0.0.dev1

### Improvements and new Features

* Added `data_frame_min(df)` and `data_frame_max(df)` operations to select features by min/max
  [#492](https://github.com/CCI-Tools/cate/issues/492)
* Added `data_frame_query(df, expr)` operation to query features
  [#486](https://github.com/CCI-Tools/cate/issues/486).
  If the data frame `df` contains a geometry column (a `GeoDataFrame` object),
  then the query expression `expr` can also contain geometric relationship tests,
  for example the expression
  `"population > 100000 and @within('-20, 40, 20, 80')"`
  could be used on a data frame to query for larger cities in Europe.
* Removed operation `read_geo_data_collection`. The preferred operation to read
  feature attribute tables ("data frames") with geometries from ESRI Shapefiles and GeoJSON files is
  `read_geo_data_frame`.
* CLI now launches a lot faster, e.g. try now `cate -h`
  [#58](https://github.com/CCI-Tools/cate/issues/58)
* Cate can now produce animated figures
  [#86](https://github.com/CCI-Tools/cate/issues/86)

### Fixes

* Be tolerant of "invalid" geometries passed to operations expecting
  polygon WKT values
  [#506](https://github.com/CCI-Tools/cate/issues/506)
* Cate wont work if installed on drive other than home drive
  [#466](https://github.com/CCI-Tools/cate/issues/466)
* Region constraint'-option for AEROSOL dataset returns 'code 20' error
  [#462](https://github.com/CCI-Tools/cate/issues/462)
* Address problems of a user working with Cloud and Aerosol
  [#478](https://github.com/CCI-Tools/cate/issues/478)
* Most projections not working in plot operations
  [#524](https://github.com/CCI-Tools/cate/issues/524)
* Resolve an index operation documentation issue
  [#496](https://github.com/CCI-Tools/cate/issues/496)
* Resolve a bug with wrong file open mode
  [#497](https://github.com/CCI-Tools/cate/issues/497)

## Version 1.0 (10.10.2017)

### Improvements and new Features

* List only data sources tested by the champion users
  [#435](https://github.com/CCI-Tools/cate/issues/435)
* Global temporal attributes are adjusted automatically when opening new datasets
* Global temporal attributes are adjusted automatically when converting from data frames
* Normalization and subsetting operation implementation logic is refactored out to util so that it can be re-used throughout Cate

### Fixes

* Get rid of Python user warnings
  [#446](https://github.com/CCI-Tools/cate/issues/446)
* Missing static background map
  [#453](https://github.com/CCI-Tools/cate/issues/453)
* Fixed displaying broken/incomplete/canceled data sources on local data sources list
  [#375](https://github.com/CCI-Tools/cate/issues/375)
* Generated resource names not always unique
  [#391](https://github.com/CCI-Tools/cate/issues/391)
* Multiple concurrent attempts to load the ODP index now always return the same result
  [#386](https://github.com/CCI-Tools/cate/issues/386)
* Use global temporal attributes to determine temporal resolution in aggregation operations
  [#340](https://github.com/CCI-Tools/cate/issues/340)
* Only allow valid python identifiers as resource names
  [#436](https://github.com/CCI-Tools/cate/issues/436)
* OS X installation error
  [#438](https://github.com/CCI-Tools/cate/issues/438)

## Version 0.9.0

### Improvements and new Features

* Added check if copying/downloading DS failed without any progress/complete files
  if so, remove empty DS
  [#375](https://github.com/CCI-Tools/cate/issues/375)
* Min/max computation should be monitored
  [#384](https://github.com/CCI-Tools/cate/issues/384)
* Added API to annotate deprecated operations and operation input/outputs.
  Refer to `op`, `op_input`, `op_output` decorators in `cate.op`.
  [#381](https://github.com/CCI-Tools/cate/issues/381)
* Configure default color maps
  [#372](https://github.com/CCI-Tools/cate/issues/372)
* Hide problematic ODP data sources
  [#368](https://github.com/CCI-Tools/cate/issues/368)
* Coregistration operation now works on n-dimensional datasets
  [#36](https://github.com/CCI-Tools/cate/issues/36)
* Add use case 2 script [#327](https://github.com/CCI-Tools/cate/issues/327)
  and [#146](https://github.com/CCI-Tools/cate/issues/146)
* long_term_average, temporal_aggregation, detect_outliers, spatial_subset and plot now work with both - datasets and dataframes.
* Unified backend of CLI and GUI on WebSocket [#120](https://github.com/CCI-Tools/cate/issues/120)
  As the GUI uses WebSocket, this remove a bit of duplicated code.
* The `pearson_correlation` operation has been split into two operations:
  * `pearson_correlation_simple` that produces a single pair of a correlation
    coefficient and a probability value for the given timeseries.
  * `pearson_correlation_map` produces a map of correlation coefficients and p-values
    and outputs this as a dataset that can be worked with further.
  Performance of pearson correlation has been radically improved. In addition, the operations can now
  accept both, a dataset and a dataframe and a map can be created also by
  performing correlation of a single timeseries against all spatial points in the
  other dataset.
* A uniform way of handling spatiotemporal global attributes has been introduced
* External executables such as the *CCI Land Cover User Tool*, the *CCI SST Regridding Tool*, or
  the *MPI Climate Data Operators* can now be registered as operations.
* In summary, workflows can now have steps of the following types:
  - A step that invokes a registered Cate operation, which is the default
    ```json
    {
         "op": <qualified op name>
    }
    ```
  - A step that invokes an external executable
    ```json
    {
         "command": <command pattern>,
         "cwd": <current working directory>
         "env": <dict of environment variables>
    }
    ```
  - A step that invokes another (JSON) workflow
    ```json
    {
         "workflow": <workflow JSON path>
    }
    ```
  - A step that executes a Python expression
    ```json
    {
         "expression": <Python expression>
    }
    ```
* Searching data sources from the CLI using "cate ds list -n" now matches against id and title
* Added `plot_scatter` and `plot_contour` operations ([#278](https://github.com/CCI-Tools/cate/issues/278)).
* Most `plot_` operations now have a new `title` parameter.
* A function annotated by one of the operator decorators (`@op`, `@op_input`, `@op_return`, `@op_output`)
  will be turned into an *operation registration* which is also callable.
  Calling the *operation registration* will validate all inputs and then pass arguments and
  keyword-arguments to the actual, original function.
* New `FileLike` type.
* Changed the JSON object representation of a (xarray/NetCDF-CF) variable to include all variable
  attributes. This changes the the response of various REST/WebSocket calls that return a workspace.


### Fixes

* Fixed reading datasource temporal coverage from config file (obsolete format)
  [#373](https://github.com/CCI-Tools/cate/issues/373)
* Merged (removed duplicated) meta information in datasource config file
  [#301](https://github.com/CCI-Tools/cate/issues/301)
* Land Cover CCI display must use dedicated color map
  [#364](https://github.com/CCI-Tools/cate/issues/364)
* Land Cover CCI data display wrongly positioned (temp. hack!)
  [#361](https://github.com/CCI-Tools/cate/issues/361)
* Make alpha blending work for all color maps
  [#360](https://github.com/CCI-Tools/cate/issues/360)
* CLI monitor not working
  [#353](https://github.com/CCI-Tools/cate/issues/353)
* GUI-Preferences for data store files do not overwrite conf.py
  [#350](https://github.com/CCI-Tools/cate/issues/350)
* Filter 't0' in the `make_local` step of **SOILMOISTURE** data sources to make the data usable
  [#326](https://github.com/CCI-Tools/cate/issues/326)
* Updated information about temporal, spatial coverage and variables of copied from ODP data sources (constraint-aware)
  [#315](https://github.com/CCI-Tools/cate/issues/315)
* Verify operations against the operation development checklist to ensure some
  quality baseline.
  [#291](https://github.com/CCI-Tools/cate/issues/291)
* Use only tags from a predefined set (maybe module name && list in developers' guide)
  [#280](https://github.com/CCI-Tools/cate/issues/280)
* Added option to use open_dataset in workflow with automatic copying remote data source and reusing/re-opening previusly copied data (constraint-aware)
  [#287](https://github.com/CCI-Tools/cate/issues/287)
* Generate unique default ID for local copies of remote data sources (constraint-aware)
  [#277](https://github.com/CCI-Tools/cate/issues/277)
* Coregistration works with n-dimensional datasets
  [#36](https://github.com/CCI-Tools/cate/issues/36)
  [#348](https://github.com/CCI-Tools/cate/issues/348)
* Date and time columns in CSV data are converted into datetime objects
* Fix use case 6 script
* Fix #320 (wrong file dialog for enso_nino34 operation in GUI)
* Fix temporal coverage for ODP datasets that are listed as a single dataset in the CSW and as multiple in the ESGF
* Fixed [#309](https://github.com/CCI-Tools/cate/issues/309)
* Ensure that our tile size matches the expected tile size: resize and fill in background value.
* Take tile size from dask, this should yield to better performance
* Fixed [#299](https://github.com/CCI-Tools/cate/issues/299)
    * renamed property `cate.core.ds.DataSource.name` to `id` 
    * renamed property `cate.core.ds.DataStore.name` to `id` 
    * renamed and changed signature of function `cate.core.ds.DataStore.query_data_sources(..., name=None)` 
      to `find_data_sources(..., id=None, query_expr=None)`
    * changed signature of method `cate.core.ds.DataStore.query(name, ...)` to `query(id=None, query_expr=None, ...)`
    * renamed and changed signature of method `cate.core.ds.DataSource.matches_filter(name)` to `matches(id=None, query_expr=None)`
    * added `title` property to `cate.core.ds.DataStore` and `cate.core.ds.DataSource`
    * made use of the new `id` and `title` properties of both `DataStore` and `DataSource` in their 
      JSON representations.
* Fixed [#294](https://github.com/CCI-Tools/cate/issues/294)
* Fixed [#286](https://github.com/CCI-Tools/cate/issues/286)
* Fixed [#285](https://github.com/CCI-Tools/cate/issues/285)
* Fixed [#283](https://github.com/CCI-Tools/cate/issues/283)
* Fixed [#281](https://github.com/CCI-Tools/cate/issues/281)
* Fixed [#270](https://github.com/CCI-Tools/cate/issues/270)
* Fixed [#273](https://github.com/CCI-Tools/cate/issues/273)
* Fixed [#262](https://github.com/CCI-Tools/cate/issues/262)
* Fixed [#201](https://github.com/CCI-Tools/cate/issues/201)
* Fixed [#223](https://github.com/CCI-Tools/cate/issues/223)
* Fixed [#267](https://github.com/CCI-Tools/cate/issues/267)
* Fixed a problem with getting the variable statistics for variables with more that 3 dimensions
* Switch CSW to same URL as the ODP
* JSON-RPC protocol changed slightly: method `__cancelJob__` has been renamed to `__cancel__`
  and its only parameter `jobId` became `id`.
* Fixed packaging location of file `countries.geojson` so that Cate Desktop can display it
* Fixed [#259](https://github.com/CCI-Tools/cate/issues/259)
* Fixed problem when the `lon` or `lat` coordinate variables were empty.
  See comments in [#276](https://github.com/CCI-Tools/cate/issues/276).


## Version 0.8.0

### Improvements and new Features

* Various documentation updates.
* `cate.webapi.websocket` now understands the operations
  `clean_workspace(base_dir)` and `delete_workspace_resource(basedir, res_name)`.

### Fixes

* Fixed wrong error message that was raised, when attempting to delete a resource on which other steps
  still depend on.
* Fixed [#263](https://github.com/CCI-Tools/cate/issues/263)
* Fixed [#257](https://github.com/CCI-Tools/cate/issues/257)

## Version 0.7.0

Initial version for testing.<|MERGE_RESOLUTION|>--- conflicted
+++ resolved
@@ -1,4 +1,3 @@
-<<<<<<< HEAD
 ## Version 4.0.0 (in development)
 
 * Cate is now designed to work inside of Jupyter Lab and standalone.
@@ -7,14 +6,11 @@
 
 * The "local" data store is now configured to use the current 
   working directory as root.
-=======
-## Version 3.1.7 (in development)
 
 ## Version 3.1.6
 
 * Fixed docker image
 * Use compatible library versions in software environments 
->>>>>>> 11d94d57
 
 ## Version 3.1.5
 
