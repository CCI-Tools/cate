--- conflicted
+++ resolved
@@ -1,12 +1,9 @@
 ## Version 2.1.5 (in development)
 
-<<<<<<< HEAD
 * Now including ODP dataset verification information in data sources for use by Cate App.
 * Operation `read_zarr()` now uses the new `password` attribute its `secret`and `token` parameters.
-=======
 * Now including ODP dataset verification information in data sources for use by Cate App. 
 * No longer using Travis CI.
->>>>>>> be148100
 
 ## Version 2.1.4
 * Only show data sources of the ODP Data Store that can be opened in cate.
