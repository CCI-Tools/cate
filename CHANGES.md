--- conflicted
+++ resolved
@@ -11,12 +11,9 @@
 * Pearson correlation scalar operation now works on N-D data variables [#746](https://github.com/CCI-Tools/cate/issues/746)
 * Make sure integer data variables can be coregistered [#770](https://github.com/CCI-Tools/cate/issues/770)
 * Fix an issue with coregistering datasets with inverted latitudes [#733](https://github.com/CCI-Tools/cate/issues/733)
-<<<<<<< HEAD
 * Fix deprecated API use to be able to use newer xarray versions
 * Change `coregistration` interface from using `ds_slave` to `ds_replica`
-=======
 * Mentioned to add dependency vs2015_runtime ==14.0.25420 on windows systems to avoid DLL not loading issue
->>>>>>> c704090a
 
 ## Version 2.0.0.dev20
 
