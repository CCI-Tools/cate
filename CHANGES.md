## Version 2.1.2 (in development)

* Added package `s3fs` to Python environment as it is required to open Zarr datasets 
  from S3-compatible object store. #940
<<<<<<< HEAD
* Fixed problem with unsupported time format for permafrost datasets below. They have a time_coverage_start and 
time_coverage_end with a datetime format of 15 characters (#944):
    * esacci.PERMAFROST.yr.L4.ALT.multi-sensor.multi-platform.MODIS.01-0.r1
    * esacci.PERMAFROST.yr.L4.GTD.multi-sensor.multi-platform.MODIS.01-0.r1
    * esacci.PERMAFROST.yr.L4.PFR.multi-sensor.multi-platform.MODIS.01-0.r1   
=======
* Fixed issue of harmonization of info field names of metadata (#949)
>>>>>>> 4c446dd4

## Version 2.1.1

* Fixed issue with duplicate dataset ids: Sometimes a drs_id contains more than one feature and therefore is associated 
  with more than one datasource_id.
  This is an error on ODP and is not handled by cate correctly. To prohibit problems, it is manually checked,
  which feature contains less datasets and is dropped in favor of the feature with more datasets by using 
  cate.ds.esa_cci_odp.EsaCciOdpDataStore.is_dataset_dropped
* Prevent HTTP 500 errors when using the ODP Data Store. #937
* Spatial points are now parsed from CSV files when using the `read_csv()`operation.
  This is an option which can be disabled. #935
* Fixed a problem that prevented opening GeoJSON files
  in a workspace. #933
* Fixed a problem that prevented reopening workspaces using 
  the Web API when they referenced external files. #930
* Fixed problem of not handling timezone aware times from dataset metadata. Some datasets have their time information 
  stored in timezone aware timestamps e.g. '1997-09-03T00:00:00+00:00'. Cate now is able to get a datetime object of these 
  timezone aware strings, and removes the timezone awareness. (#942)  


## Version 2.1.0

* Fixed DataAccessError in ODP Legacy Store [#924](https://github.com/CCI-Tools/cate/issues/924)
* Renamed legacy id's prefix from `esacci` to `cciold`
* Exchanged Cate's countries GeoJSON, by three new maps from https://www.naturalearthdata.com
  using 10m, 50m (default), and 110m resolutions. This fixes broken polyline and polygon 
  drawing in Cate Web UI [#912](https://github.com/CCI-Tools/cate/issues/912). See also
  https://github.com/CCI-Tools/cate-webui/issues/11. 
* Cate Web API is now handling user preferences
* Added normalization method in order to handle datasets with zonal means 
  which have no longitude information.
* Increased robustness when using netcdf library
* Remodeled ODP Data Store to support newly designed CEDA OpenSearch Service. 
  The previous Data Store implementation is now available as "ESA CCI Open Data Portal Legacy".
* Iteratively adapted CCI Data Store to support newly provided data sets.    
* Cate Web API at now allows changes to the root path using environment variable JUPYTERHUB_SERVICE_PREFIX. This is relevant to Catehub context where each user's cate service is mounted on /user/{username}/{cate-web-api-endpoint}.
* Cate Web API at `${endpoint}/` now reports whether it is running with a "user root directory". In this case, the Web API uses relative workspace path only and users connot escape the given user root directory.
* Cate Web API allows for Cross-Origin Resource Sharing (CORS), which is required
  to run Cate UI in a browser.
* Added option `--traceback` to `cate-webapi-start` and `cate-webapi-stop` CLI tools.
* Added operation `write_zarr()` to write gridded datasets using the Zarr format.
* Updated `cate.core.wsmanag.WorkspaceManager` to work only with workspace paths relative to a given
  user root directory.
    - added `cate.core.pathmanag.PathManager` to ensure users cannot escape root directory
    - updated workspace handling: create/save/save_as/delete 
* Updated Python environment and fixed failing tests ([#817](https://github.com/CCI-Tools/cate/issues/817)
* Updated Cate code base with respect to `xarray` version 0.15
    - Changed minimum version requirement for xarray to 0.15 in environment.yml 
    - Changed `xarray.Dataset.drop` to `xarray.Dataset.drop_vars`
    - Removed `encoding` keyword argument from `xarray.DataArray` constructor calls.
    - No longer writing to `xarray.DataArray.values` property (e.g. Pearson's
      computation)
* Downloading of remote data from ODP now handles redirect of URL from HTTP to HTTPS [#919](https://github.com/CCI-Tools/cate/issues/919)

## Version 2.0.0

No changes. 

## Version 2.0.0.dev26

* Fixed a display problem where spatial subsets of datasets appeared shifted on the 3D globe view
  [#817](https://github.com/CCI-Tools/cate/issues/817)
* Cate now depends on gdal 2.3.3 and geos 3.7.1 to solve failed installation issue 
  [#843](https://github.com/CCI-Tools/cate/issues/843) and possibly [#842](https://github.com/CCI-Tools/cate/issues/842)
* Fixed a dependency issue caused by fiona by removing defaults channel (and consequently using only conda-forge channel)
  [#839](https://github.com/CCI-Tools/cate/issues/839)

## Version 2.0.0.dev25

* Increased default time-out for data downloads from 10 to 90 seconds. Addresses (but not fixes)
  [#835](https://github.com/CCI-Tools/cate/issues/835)
* Fixed failing download of Sea-Ice CCI data (ValueError: The truth value 
  of an array with more than one element is ambiguous). Addresses (but not fixes)
  [#832](https://github.com/CCI-Tools/cate/issues/832) - we now display better error message
* Fixed installation problem with latest Miniconda 4.5.12
  [#831](https://github.com/CCI-Tools/cate/issues/831)

## Version 2.0.0.dev24

* A set of related data access issues that all occurred if data was downloaded from ODP using a spatial subset
  has hopefully been addressed in one go. Issues include:
  - Cannot download SST dataset - I/O error. [#823](https://github.com/CCI-Tools/cate/issues/823) 
  - Unable to open soil moisture dataset, key error in lru_cache.py [#822](https://github.com/CCI-Tools/cate/issues/822) 
  - Failure downloading data with region constraint. [#818](https://github.com/CCI-Tools/cate/issues/818)
  - Fire: Copying remote data failed. [#816](https://github.com/CCI-Tools/cate/issues/816)
  - Landcover: NetCDF access failure. [#783](https://github.com/CCI-Tools/cate/issues/783)
* Cate now uses new CCI ODP service endpoints. [#825](https://github.com/CCI-Tools/cate/issues/825)
* Cate now uses **Python 3.7** as a consequence of resolving [#824](https://github.com/CCI-Tools/cate/issues/824):
  Windows build for 2.0.0-dev.23 broken.
* Fixed broken build on Windows that lets Cate raise
  *ImportError: DLL load failed: The specified module could not be found* when loading GDAL shared libraries. [#824](https://github.com/CCI-Tools/cate/issues/824)
* Fixed potential runtime performance bottleneck when creating spatial subsets, especially when downloading data subsets.
* Cate now distinguishes network connection problems from errors of other origin. Introduced new 
  error type `cate.core.ds.NetworkError` that is raised if a connection to e.g. 
  CCI ODP services can not be established. [#789](https://github.com/CCI-Tools/cate/issues/789)
* In coregistration make sure the replica dataset is simply returned if it is
  already on master grid. [#805](https://github.com/CCI-Tools/cate/issues/805)

## Version 2.0.0.dev23

Skipped.

## Version 2.0.0.dev22

* Fix dataset name can contain only letters, numbers underscore, dot and minus [#811](https://github.com/CCI-Tools/cate/issues/881)
* Fix for SST data download error [#798](https://github.com/CCI-Tools/cate/issues/798)

## Version 2.0.0.dev21

* Fix dataset name can contain only letters, numbers underscore and dot [#343](https://github.com/CCI-Tools/cate/issues/343)
* Fix non-spatial data variables sometimes being altered when using subset_spatial [#786](https://github.com/CCI-Tools/cate/issues/786)
* Fix subsetting datasets with lon>180 when using open_dataset [#787](https://github.com/CCI-Tools/cate/issues/787)
* Fix for Aerosol data download error [#664](https://github.com/CCI-Tools/cate/issues/664)
* Pearson correlation scalar operation now works on N-D data variables [#746](https://github.com/CCI-Tools/cate/issues/746)
* Make sure integer data variables can be coregistered [#770](https://github.com/CCI-Tools/cate/issues/770)
* Fix an issue with coregistering datasets with inverted latitudes [#733](https://github.com/CCI-Tools/cate/issues/733)
* Mentioned to add dependency vs2015_runtime ==14.0.25420 on windows systems to avoid DLL not loading issue
* Fix deprecated API use to be able to use newer xarray versions
* Change `coregistration` interface from using `ds_slave` to `ds_replica`

## Version 2.0.0.dev20

* Changed order and names of new `data_frame_subset` operation inputs.
* Improved scatter plot [#763](https://github.com/CCI-Tools/cate/issues/763).
  We can now plot N-D arrays. Plot types are "Point", "Hexbin", and "2D Histogram". 
* Fixed problem where workspace save-as sometimes fails on Windows [#764](https://github.com/CCI-Tools/cate/issues/764)


## Version 2.0.0.dev19

* Must click twice to expand point to polygon [#709](https://github.com/CCI-Tools/cate/issues/709)
* Added operation `write_geo_data_frame()` [#758](https://github.com/CCI-Tools/cate/issues/758)
* Numbers displayed with too many digits [#754](https://github.com/CCI-Tools/cate/issues/754)
* Improved error handling in operation `pearson_correlation_scalar()``, addresses [#746](https://github.com/CCI-Tools/cate/issues/746)
* Fixed error in `plot_xxx()` operations `"'NoneType' object is not iterable"` [#749](https://github.com/CCI-Tools/cate/issues/749)
* Fixed problem with `coregister()` operation on data subsets [#747](https://github.com/CCI-Tools/cate/issues/747)
* Fixed operations `data_frame_aggregate()` and  `data_frame_subset()` to let users select variables (columns) of selected data frame.
* Added information about resources of type `DataFrame` and `GeoDataFrame` in the details section of the **WORSPACE** panel.
* Updated default colour mappings and default variables for more **Sea Level CCI** products

## Version 2.0.0.dev18

* Added new operation `data_frame_aggregate()` [#707](https://github.com/CCI-Tools/cate/issues/707)
* Values of scalar variables are now always shown in **VARIABLES** panel in Cate Desktop [#702](https://github.com/CCI-Tools/cate/issues/702)
  Unfortunately, this feature did not find its way into 2.0.0.dev17, instead only its related bug [#743](https://github.com/CCI-Tools/cate/issues/743).
* Fixed "KeyError: 0" for one one-record data frames [#743](https://github.com/CCI-Tools/cate/issues/743)
* Removed option to load GML files in Cate Desktop solving [#734](https://github.com/CCI-Tools/cate/issues/734)

## Version 2.0.0.dev17

* Added information about resources of type `GeoDataFrame` (Shapefiles, GeoJSON) in the details section of the **WORSPACE** panel in Cate Desktop [#705](https://github.com/CCI-Tools/cate/issues/705)
* Added new operation `merge()` [#740](https://github.com/CCI-Tools/cate/issues/740)
* Added new operation `data_frame_subset()` [#708](https://github.com/CCI-Tools/cate/issues/708)
* Fixed display of CCI Sea Level MSLAMPH data [#722](https://github.com/CCI-Tools/cate/issues/722)
* Improve indexers to first do a validation with respect to the available dimensions and the selected remaining_dims [#730](https://github.com/CCI-Tools/cate/issues/730)
* Improve plotting capabilities to allow multi-variable plotting and format specification [#704](https://github.com/CCI-Tools/cate/issues/704)
* Fixed code signing issue during the installer build on MacOS and Windows [#726](https://github.com/CCI-Tools/cate/issues/726)
* Fixed Cate Desktop failed to start (in Ubuntu 18) due to missing .so [#729](https://github.com/CCI-Tools/cate/issues/729)
* Fixed Cate Desktop failed to start (in Windows) due to unable to find dll files [#725](https://github.com/CCI-Tools/cate/issues/725)
* User-defined Setup fails with existing Miniconda/Anaconda installation [#728](https://github.com/CCI-Tools/cate/issues/728)

## Version 2.0.0.dev16

* Added new operation `data_frame_find_closest()` [#706](https://github.com/CCI-Tools/cate/issues/706)
* Added new operations `compute_dataset()` and `compute_data_frame()` [#703](https://github.com/CCI-Tools/cate/issues/703).
* Fixed division by zero error in RGB tile generation if data min and max were equal 
* Allow displaying and working with CCI Sea Level MSLAMPH data.
  Addresses [#531](https://github.com/CCI-Tools/cate/issues/531).
* Improved chunking when opening local netCDF datasets, improved memory footprint of
  ``subset_spatial`` operation when masking is enabled
  Addresses [#701](https://github.com/CCI-Tools/cate/issues/701)
* Fix a bug where correlation would fail with differing time dimensions
  Addresses [#700](https://github.com/CCI-Tools/cate/issues/700)
* Fix a bug where coregistration would fail in some cases when the grouped by dimension
  is not squeezed out automatically.
  Addresses [#684](https://github.com/CCI-Tools/cate/issues/684)
* Fix a bug where coregistration would fail with some datasets on very fine grids due to
  floating point calculation errors
  Addresses [#714](https://github.com/CCI-Tools/cate/issues/714)
* Fix a bug with a wrong spatial subset appearing when saving/opening a workspace
  Addresses [#693](https://github.com/CCI-Tools/cate/issues/693)
* Fix window certificate error [#696](https://github.com/CCI-Tools/cate/issues/696)

## Version 2.0.0.dev15

* Fixed operation progress monitor which was broken due to an update of the Dask library
* Added dataset detection funcionality for new or removed DS [#227](https://github.com/CCI-Tools/cate/issues/227) 

## Version 2.0.0.dev14

* ESA sea-level data not correctly displayed [#661](https://github.com/CCI-Tools/cate/issues/661)
* Added colour mapping defaults for CCI Sea Level data.
* Extended max. table size to 10000 elements (workaround).
* User Guide Improvements and Updates [#409](https://github.com/CCI-Tools/cate/issues/409):
  * Replaced references to Cate 1.0 to Cate 2.0 and updated most of figures
  * Rewrote section about setup including installation and configuration
  * Added a new section about the new **STYLES** panel 
  * Updated section about **PLACES** panel to include information on how to generate a polyline, polygon, and box
  * Updated section about **LAYERS** panel to describe its new elements

## Version 2.0.0.dev13

*Skipped.*

## Version 2.0.0.dev12

* No longer hide any ODP datasets in GUI [#669](https://github.com/CCI-Tools/cate/issues/669)
* Added experimental support for [Zarr](http://zarr.readthedocs.io/en/stable/) data I/O format [#659](https://github.com/CCI-Tools/cate/issues/659)
* The operation  `long_term_average` now works with daily, monthly and seasonal datasets [#471](https://github.com/CCI-Tools/cate/issues/471)
* Fixed problem in `cate-webapi-start` occurring on Linux when using address `localhost` (related to [#627](https://github.com/CCI-Tools/cate/issues/627))
* Updated `anomaly_external` to retain global attributes and do more input validation [#666](https://github.com/CCI-Tools/cate/issues/666)

## Version 2.0.0.dev11

* Lacking cancelable progress monitor when opening large datasets [#640](https://github.com/CCI-Tools/cate/issues/640)
* Wrong chunk size does not allow to import some dataset [#631](https://github.com/CCI-Tools/cate/issues/631)
* Local dataset not recognised [#557](https://github.com/CCI-Tools/cate/issues/557)
* Allow exporting any data as CSV [#637](https://github.com/CCI-Tools/cate/issues/637)
* Using `localhost` instead of explicit IP to maybe target [#627](https://github.com/CCI-Tools/cate/issues/627) 
* The `read_netcdf()` operation uses Dask chunking so we can expand all variables by a 'time' dimension 
  without loading all data into memory. 

## Version 2.0.0.dev10

* Support datasets with 0,360 degree longitude ranges [#620](https://github.com/CCI-Tools/cate/issues/620)
* Temporal aggregation operation can now aggregate to pre-defined seasons, as well as custom resolutions [#472](https://github.com/CCI-Tools/cate/issues/472)
* We now use "MB" units instead of "MiB" (part of [#325](https://github.com/CCI-Tools/cate/issues/325))
* Fixed a bug with animation generation [#585](https://github.com/CCI-Tools/cate/issues/585)
* Upgrade to using newer xarray version after an upstream bugfix [#579](https://github.com/CCI-Tools/cate/issues/579)
* Fixed a bug of unable to do pixel values extraction if one of the workflow has an error [#616](https://github.com/CCI-Tools/cate/issues/616)
* Add the capability to create Hovmoeller plots [#503](https://github.com/CCI-Tools/cate/issues/503)
* Add a reduce operation that lets the user create arbitrary data reductions [#618](https://github.com/CCI-Tools/cate/issues/618)

## Version 2.0.0.dev9

* Representative default variables [#590](https://github.com/CCI-Tools/cate/issues/590).
* Tasks are no longer executed in parallel [#606](https://github.com/CCI-Tools/cate/issues/606).
* WebAPI service problem in CLI [#600](https://github.com/CCI-Tools/cate/issues/600)
* Improve error messages and handling [#393](https://github.com/CCI-Tools/cate/issues/393),
  introduced new error type `cate.core.types.ValidationError` for special treatment in the GUI.
* Make Cate HTTP User-Agent distinguishable [#510](https://github.com/CCI-Tools/cate/issues/510).
* Fixed broken WebAPI invocation from CLI.
* Use only one variable (http_proxy) for proxy URL in conf.py. The value of this variable is then returned when
  get_config() is called. [#544](https://github.com/CCI-Tools/cate/issues/544)

## Version 2.0.0.dev8

* Removed the `cate-webapi` command-line tool and replaced it by two others:
  * `cate-webapi-start` to start the Cate WebAPI service.
  * `cate-webapi-stop` to start the Cate WebAPI service. This script executes
    fast, as it will will not longer import any of the many packages Cate depends on. 
* Cate Desktop hangs when restarted after quit while running a task
  [#578](https://github.com/CCI-Tools/cate/issues/578)
* SST temporal aggregation error
  [#548](https://github.com/CCI-Tools/cate/issues/548)
* Scrambled time axis error
  [#538](https://github.com/CCI-Tools/cate/issues/538)

* Check local datasource name if it doesn't contain restricted/unsupported characters
  [#568](https://github.com/CCI-Tools/cate/issues/568)

## Version 2.0.0.dev7

* Cate Desktop hangs after upgrading WebAPI to 2.0.0.dev6
  [#569](https://github.com/CCI-Tools/cate/issues/569), using Tornado 5 webserver now.

## Version 2.0.0.dev6

* Activate script missing after "cate-cli" package installation
  [#569](https://github.com/CCI-Tools/cate/issues/569)
* Keep configuration of data stores path 
  [#439](https://github.com/CCI-Tools/cate/issues/439)

## Version 2.0.0.dev5

* Select long rectangles with ``subset_spatial()``
  [#541](https://github.com/CCI-Tools/cate/issues/541)
* Improve performance of ``subset_spatial()``, especially when masking complex polygons
  [#508](https://github.com/CCI-Tools/cate/issues/508)
* Select all pixels that are crossed by the given polygon in ``subset_spatial()``
  [#560](https://github.com/CCI-Tools/cate/issues/560)
* Enable ``subset_spatial()`` to work with all valid polygons, including sub-pixel ones.
  [#507](https://github.com/CCI-Tools/cate/issues/507)
* By default ``plot_map()`` and ``animate_map()`` now produce colormesh (pixel) plots.
  [#559](https://github.com/CCI-Tools/cate/issues/507)
* Fix issues with progress writing.

* Raise a more helpful error when Cate runs out of memory trying to save a plot.

## Version 2.0.0.dev4 

* Perform progress writing from the correct thread

## Version 2.0.0.dev3

* Operation to perform arbitrary dataset math
  [#556](https://github.com/CCI-Tools/cate/issues/556)
* New parameter `interval` for `animate_map()`


## Version 2.0.0.dev2

### Fixes

* CF valid_range not respected in data visualisation
  [#537](https://github.com/CCI-Tools/cate/issues/537)

## Version 2.0.0.dev1

### Improvements and new Features

* Added `data_frame_min(df)` and `data_frame_max(df)` operations to select features by min/max
  [#492](https://github.com/CCI-Tools/cate/issues/492)
* Added `data_frame_query(df, expr)` operation to query features
  [#486](https://github.com/CCI-Tools/cate/issues/486).
  If the data frame `df` contains a geometry column (a `GeoDataFrame` object),
  then the query expression `expr` can also contain geometric relationship tests,
  for example the expression
  `"population > 100000 and @within('-20, 40, 20, 80')"`
  could be used on a data frame to query for larger cities in Europe.
* Removed operation `read_geo_data_collection`. The preferred operation to read
  feature attribute tables ("data frames") with geometries from ESRI Shapefiles and GeoJSON files is
  `read_geo_data_frame`.
* CLI now launches a lot faster, e.g. try now `cate -h`
  [#58](https://github.com/CCI-Tools/cate/issues/58)
* Cate can now produce animated figures
  [#86](https://github.com/CCI-Tools/cate/issues/86)

### Fixes

* Be tolerant of "invalid" geometries passed to operations expecting
  polygon WKT values
  [#506](https://github.com/CCI-Tools/cate/issues/506)
* Cate wont work if installed on drive other than home drive
  [#466](https://github.com/CCI-Tools/cate/issues/466)
* Region constraint'-option for AEROSOL dataset returns 'code 20' error
  [#462](https://github.com/CCI-Tools/cate/issues/462)
* Address problems of a user working with Cloud and Aerosol
  [#478](https://github.com/CCI-Tools/cate/issues/478)
* Most projections not working in plot operations
  [#524](https://github.com/CCI-Tools/cate/issues/524)
* Resolve an index operation documentation issue
  [#496](https://github.com/CCI-Tools/cate/issues/496)
* Resolve a bug with wrong file open mode
  [#497](https://github.com/CCI-Tools/cate/issues/497)

## Version 1.0 (10.10.2017)

### Improvements and new Features

* List only data sources tested by the champion users
  [#435](https://github.com/CCI-Tools/cate/issues/435)
* Global temporal attributes are adjusted automatically when opening new datasets
* Global temporal attributes are adjusted automatically when converting from data frames
* Normalization and subsetting operation implementation logic is refactored out to util so that it can be re-used throughout Cate

### Fixes

* Get rid of Python user warnings
  [#446](https://github.com/CCI-Tools/cate/issues/446)
* Missing static background map
  [#453](https://github.com/CCI-Tools/cate/issues/453)
* Fixed displaying broken/incomplete/canceled data sources on local data sources list
  [#375](https://github.com/CCI-Tools/cate/issues/375)
* Generated resource names not always unique
  [#391](https://github.com/CCI-Tools/cate/issues/391)
* Multiple concurrent attempts to load the ODP index now always return the same result
  [#386](https://github.com/CCI-Tools/cate/issues/386)
* Use global temporal attributes to determine temporal resolution in aggregation operations
  [#340](https://github.com/CCI-Tools/cate/issues/340)
* Only allow valid python identifiers as resource names
  [#436](https://github.com/CCI-Tools/cate/issues/436)
* OS X installation error
  [#438](https://github.com/CCI-Tools/cate/issues/438)

## Version 0.9.0

### Improvements and new Features

* Added check if copying/downloading DS failed without any progress/complete files
  if so, remove empty DS
  [#375](https://github.com/CCI-Tools/cate/issues/375)
* Min/max computation should be monitored
  [#384](https://github.com/CCI-Tools/cate/issues/384)
* Added API to annotate deprecated operations and operation input/outputs.
  Refer to `op`, `op_input`, `op_output` decorators in `cate.op`.
  [#381](https://github.com/CCI-Tools/cate/issues/381)
* Configure default color maps
  [#372](https://github.com/CCI-Tools/cate/issues/372)
* Hide problematic ODP data sources
  [#368](https://github.com/CCI-Tools/cate/issues/368)
* Coregistration operation now works on n-dimensional datasets
  [#36](https://github.com/CCI-Tools/cate/issues/36)
* Add use case 2 script [#327](https://github.com/CCI-Tools/cate/issues/327)
  and [#146](https://github.com/CCI-Tools/cate/issues/146)
* long_term_average, temporal_aggregation, detect_outliers, spatial_subset and plot now work with both - datasets and dataframes.
* Unified backend of CLI and GUI on WebSocket [#120](https://github.com/CCI-Tools/cate/issues/120)
  As the GUI uses WebSocket, this remove a bit of duplicated code.
* The `pearson_correlation` operation has been split into two operations:
  * `pearson_correlation_simple` that produces a single pair of a correlation
    coefficient and a probability value for the given timeseries.
  * `pearson_correlation_map` produces a map of correlation coefficients and p-values
    and outputs this as a dataset that can be worked with further.
  Performance of pearson correlation has been radically improved. In addition, the operations can now
  accept both, a dataset and a dataframe and a map can be created also by
  performing correlation of a single timeseries against all spatial points in the
  other dataset.
* A uniform way of handling spatiotemporal global attributes has been introduced
* External executables such as the *CCI Land Cover User Tool*, the *CCI SST Regridding Tool*, or
  the *MPI Climate Data Operators* can now be registered as operations.
* In summary, workflows can now have steps of the following types:
  - A step that invokes a registered Cate operation, which is the default
    ```json
    {
         "op": <qualified op name>
    }
    ```
  - A step that invokes an external executable
    ```json
    {
         "command": <command pattern>,
         "cwd": <current working directory>
         "env": <dict of environment variables>
    }
    ```
  - A step that invokes another (JSON) workflow
    ```json
    {
         "workflow": <workflow JSON path>
    }
    ```
  - A step that executes a Python expression
    ```json
    {
         "expression": <Python expression>
    }
    ```
* Searching data sources from the CLI using "cate ds list -n" now matches against id and title
* Added `plot_scatter` and `plot_contour` operations ([#278](https://github.com/CCI-Tools/cate/issues/278)).
* Most `plot_` operations now have a new `title` parameter.
* A function annotated by one of the operator decorators (`@op`, `@op_input`, `@op_return`, `@op_output`)
  will be turned into an *operation registration* which is also callable.
  Calling the *operation registration* will validate all inputs and then pass arguments and
  keyword-arguments to the actual, original function.
* New `FileLike` type.
* Changed the JSON object representation of a (xarray/NetCDF-CF) variable to include all variable
  attributes. This changes the the response of various REST/WebSocket calls that return a workspace.


### Fixes

* Fixed reading datasource temporal coverage from config file (obsolete format)
  [#373](https://github.com/CCI-Tools/cate/issues/373)
* Merged (removed duplicated) meta information in datasource config file
  [#301](https://github.com/CCI-Tools/cate/issues/301)
* Land Cover CCI display must use dedicated color map
  [#364](https://github.com/CCI-Tools/cate/issues/364)
* Land Cover CCI data display wrongly positioned (temp. hack!)
  [#361](https://github.com/CCI-Tools/cate/issues/361)
* Make alpha blending work for all color maps
  [#360](https://github.com/CCI-Tools/cate/issues/360)
* CLI monitor not working
  [#353](https://github.com/CCI-Tools/cate/issues/353)
* GUI-Preferences for data store files do not overwrite conf.py
  [#350](https://github.com/CCI-Tools/cate/issues/350)
* Filter 't0' in the `make_local` step of **SOILMOISTURE** data sources to make the data usable
  [#326](https://github.com/CCI-Tools/cate/issues/326)
* Updated information about temporal, spatial coverage and variables of copied from ODP data sources (constraint-aware)
  [#315](https://github.com/CCI-Tools/cate/issues/315)
* Verify operations against the operation development checklist to ensure some
  quality baseline.
  [#291](https://github.com/CCI-Tools/cate/issues/291)
* Use only tags from a predefined set (maybe module name && list in developers' guide)
  [#280](https://github.com/CCI-Tools/cate/issues/280)
* Added option to use open_dataset in workflow with automatic copying remote data source and reusing/re-opening previusly copied data (constraint-aware)
  [#287](https://github.com/CCI-Tools/cate/issues/287)
* Generate unique default ID for local copies of remote data sources (constraint-aware)
  [#277](https://github.com/CCI-Tools/cate/issues/277)
* Coregistration works with n-dimensional datasets
  [#36](https://github.com/CCI-Tools/cate/issues/36)
  [#348](https://github.com/CCI-Tools/cate/issues/348)
* Date and time columns in CSV data are converted into datetime objects
* Fix use case 6 script
* Fix #320 (wrong file dialog for enso_nino34 operation in GUI)
* Fix temporal coverage for ODP datasets that are listed as a single dataset in the CSW and as multiple in the ESGF
* Fixed [#309](https://github.com/CCI-Tools/cate/issues/309)
* Ensure that our tile size matches the expected tile size: resize and fill in background value.
* Take tile size from dask, this should yield to better performance
* Fixed [#299](https://github.com/CCI-Tools/cate/issues/299)
    * renamed property `cate.core.ds.DataSource.name` to `id` 
    * renamed property `cate.core.ds.DataStore.name` to `id` 
    * renamed and changed signature of function `cate.core.ds.DataStore.query_data_sources(..., name=None)` 
      to `find_data_sources(..., id=None, query_expr=None)`
    * changed signature of method `cate.core.ds.DataStore.query(name, ...)` to `query(id=None, query_expr=None, ...)`
    * renamed and changed signature of method `cate.core.ds.DataSource.matches_filter(name)` to `matches(id=None, query_expr=None)`
    * added `title` property to `cate.core.ds.DataStore` and `cate.core.ds.DataSource`
    * made use of the new `id` and `title` properties of both `DataStore` and `DataSource` in their 
      JSON representations.
* Fixed [#294](https://github.com/CCI-Tools/cate/issues/294)
* Fixed [#286](https://github.com/CCI-Tools/cate/issues/286)
* Fixed [#285](https://github.com/CCI-Tools/cate/issues/285)
* Fixed [#283](https://github.com/CCI-Tools/cate/issues/283)
* Fixed [#281](https://github.com/CCI-Tools/cate/issues/281)
* Fixed [#270](https://github.com/CCI-Tools/cate/issues/270)
* Fixed [#273](https://github.com/CCI-Tools/cate/issues/273)
* Fixed [#262](https://github.com/CCI-Tools/cate/issues/262)
* Fixed [#201](https://github.com/CCI-Tools/cate/issues/201)
* Fixed [#223](https://github.com/CCI-Tools/cate/issues/223)
* Fixed [#267](https://github.com/CCI-Tools/cate/issues/267)
* Fixed a problem with getting the variable statistics for variables with more that 3 dimensions
* Switch CSW to same URL as the ODP
* JSON-RPC protocol changed slightly: method `__cancelJob__` has been renamed to `__cancel__`
  and its only parameter `jobId` became `id`.
* Fixed packaging location of file `countries.geojson` so that Cate Desktop can display it
* Fixed [#259](https://github.com/CCI-Tools/cate/issues/259)
* Fixed problem when the `lon` or `lat` coordinate variables were empty.
  See comments in [#276](https://github.com/CCI-Tools/cate/issues/276).


## Version 0.8.0

### Improvements and new Features

* Various documentation updates.
* `cate.webapi.websocket` now understands the operations
  `clean_workspace(base_dir)` and `delete_workspace_resource(basedir, res_name)`.

### Fixes

* Fixed wrong error message that was raised, when attempting to delete a resource on which other steps
  still depend on.
* Fixed [#263](https://github.com/CCI-Tools/cate/issues/263)
* Fixed [#257](https://github.com/CCI-Tools/cate/issues/257)

## Version 0.7.0

Initial version for testing.<|MERGE_RESOLUTION|>--- conflicted
+++ resolved
@@ -2,15 +2,15 @@
 
 * Added package `s3fs` to Python environment as it is required to open Zarr datasets 
   from S3-compatible object store. #940
-<<<<<<< HEAD
+* Fixed issue of harmonization of info field names of metadata (#949)
 * Fixed problem with unsupported time format for permafrost datasets below. They have a time_coverage_start and 
 time_coverage_end with a datetime format of 15 characters (#944):
     * esacci.PERMAFROST.yr.L4.ALT.multi-sensor.multi-platform.MODIS.01-0.r1
     * esacci.PERMAFROST.yr.L4.GTD.multi-sensor.multi-platform.MODIS.01-0.r1
     * esacci.PERMAFROST.yr.L4.PFR.multi-sensor.multi-platform.MODIS.01-0.r1   
-=======
-* Fixed issue of harmonization of info field names of metadata (#949)
->>>>>>> 4c446dd4
+* Fixed problem of not handling timezone aware times from dataset metadata. Some datasets have their time information 
+  stored in timezone aware timestamps e.g. '1997-09-03T00:00:00+00:00'. Cate now is able to get a datetime object of these 
+  timezone aware strings, and removes the timezone awareness. (#942) 
 
 ## Version 2.1.1
 
@@ -26,9 +26,6 @@
   in a workspace. #933
 * Fixed a problem that prevented reopening workspaces using 
   the Web API when they referenced external files. #930
-* Fixed problem of not handling timezone aware times from dataset metadata. Some datasets have their time information 
-  stored in timezone aware timestamps e.g. '1997-09-03T00:00:00+00:00'. Cate now is able to get a datetime object of these 
-  timezone aware strings, and removes the timezone awareness. (#942)  
 
 
 ## Version 2.1.0
