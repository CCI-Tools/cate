<<<<<<< HEAD
## Version 3.1.6

* Fixed docker image
=======
## Version 3.1.6 (in development)
* Use compatible library versions in software environments 
>>>>>>> c0050f82

## Version 3.1.5

* Feature Collections may be written as geojson also with latest fiona versions.
  (#1041)

## Version 3.1.4

* Updated documentation:
  - Updated links to Cate SaaS.
  - Removed all references to Cate Desktop, which is no longer supported.
* Zarr Datastore reads data ids from json file if provided, thereby gaining a 
  notable performance improvement (via updated version of xcube-cci)
* Extended support of datasets. Previously, datasets which had a chunking of 
  the time dimension larger than one were not handled properly. This affected 
  OZONE in a monthly resolution, SEALEVEL in a monthly resolution, and several
  ICESHEETS datasets. (via updated version of xcube-cci)
* Extended operation `no_op` by parameter `memory_alloc` for container 
  stress testing. (#980)

## Version 3.1.3

* Pinned Python version to < 3.10 to avoid ImportErrors caused by a third-party
  library.
* It is now possible to re-use identifiers to cache data (#1030).
* Parts of documentation that reference API are populated with content (again)
  (#1034).
* Allow reading of datasets that do not specify chunk sizes, e.g., FIRE,
  (via updated version of xcube-cci) (#1033).

## Version 3.1.2

* Fixed bug which made it impossible to add data to a writable (local) 
  data store using the Web API (#1022)
  
* The "keep_alive" WebSocket JSON RPC method of the `cate-webapi-start` 
  CLI tool will now return an object with auto-close info, if 
  `cate-webapi-start` is started with the `--auto-stop-after` option.
  Otherwise, it returns `null` (#1026). The object comprises the fields:
  - `available_time` - configured auto-stop time in seconds.
  - `inactivity_time` - duration in seconds of service inactivity.
  - `remaining_time` - duration in seconds remaining until service auto-stop.
  
* Enhanced logging for `cate-webapi-start` CLI tool to ease error analysis:
  - Added new option `--logfile`.
  - Changed meaning of option `--verbose`. Using this flag now 
    sets log level to `DEBUG`. Warning: this setting affects all
    loggers, so expect vast output.
  - Cate now outputs extra debugging information, if 
    environment variable `CATE_DEBUG` is set to `1`. 
    This affects WebSocket communication, image tile computations,
    and image tile caching. Output will always be streamed 
    to stdout.
  - On WebSocket close, now also outputting WS code and reason.

* Changed behavior of option `--auto-stop-after` of `cate-webapi-start` 
  CLI tool: 
  - WebSocket messages will now reset the auto-stop timer too. 
  - Using `time.time()` instead of `time.perf_counter()` to compute
    idle time
  - We now check every 10 seconds for the auto-stop condition.
    Previously, the value of `--auto-stop-after` was used.


## Version 3.1.1

* Now using package `xcube-cci 0.9.3` in Docker files.

## Version 3.1.0

* Increased version number to 3.1 because the Cate Web API changed in an 
  incompatible way. Dataset descriptors now have a `data_type` 
  field instead of a `type_specifier` field in 3.0.x.
* The `--auto-stop-after <seconds>` option now works correctly with 
  Cate service CLI `cate-webapi-start` command. It will be used to 
  automatically stop inactivate Cate Cloud Service instances.
* Fixed bug that would cause that data that was downloaded and cached locally
  could not be opened. 
* Increased xcube and xcube-cci version to >=0.9.1 and fixed issues 
  that arose from that change: 
  * Type specifiers replaced with data types (`DATASET_TYPE`) and removed 
    `TYPE_SPECIFIER_CUBE` and `TYPE_SPECIFIER_DATASET`
  * `get_type_specifiers_for_data` replaced with `get_data_types_for_data`
  * Changed xcube `directory` configurations to `file`.  
* Changed Dockerfile. Is now completely based on `quay.io/bcdev/xcube`.
* Unpinned xarray version (now 0.19.0+), unpinned pandas version (now 1.3+)

## Version 3.0.0 

* Cate's implementations of the CCI ODP data store and the local data store 
  have been replaced by [xcube](https://github.com/dcs4cop/xcube) equivalents 
  which are faster and more robust.
* Added a new experimental "Zarr data store" that provides fast 
  access to selected CCI datasets in JASMIN object storage. 
* Added a Web API function `keep_alive` that is periodically used by Cate App  
  to avoid loosing an open WebSocket connection. (#980)
* Removed functions and parameters that have been deprecated in cate 2.x:
  - Function `cate.ops.utility.from_dataframe`
  - Function `cate.ops.plot.plot_data_frame`
  - Parameter `crs` of function `cate.ops.io.read_geo_data_frame` 
* Fixed bug with user preferences not being saved correctly.
  ([#146](https://github.com/CCI-Tools/cate-app/issues/146))
* Internal: the metadata format returned by the WebSocket JSON RPC operation 
  `get_data_source_meta_info` has changed:
  - `variables` field has been renamed to `data_vars`;
  - `coords` field has been added;
  - the variable descriptors in `data_vars` and `coords` have 
    now `dtype` and `dims` fields. 
* Fixed environment not building with matplotlib version `<3.3.0`. (#929)
* Fixed the operation `animate_map` that stopped working with xarray version 0.18.0.
* Other:
  * The info handler of Cate Web API (at API root "/") now returns 
    Cate's core package dependencies.
  * Added a GitHub Actions workflow for running unittests.
  * Changed `Dockerfile` to install `xcube` and `xcube-cci` 
    from GitHub releases
  * Added missing progress monitors to some backend methods.
* Fixed memory leak introduced by dask version > 2021.3.1 
  (see https://github.com/dask/dask/issues/7583).
  Pinned it to 2021.3.1.


## Version 2.1.5

* Fixed a problem that prevented storing user preferences from Cate App if the
  preferences file did not yet exist.
* The parameters of operation `temporal_aggregation` have been changed. Both parameters
  `output_resolution` and `custom_resolution` have been replaced by a single parameter 
  `period` whose value is a Pandas offset-alias / time frequency value.
* Ensure `User-Agent` header is set in every HTTP request made to CCI ODP web APIs.
* When caching a dataset to disk, cate now checks first if the needed attributes for geospatial information
  are in the metadata of the remote dataset. If not, the information is retrieved from the data directly (#961). 
  This is relevant for dataset "esacci.SST.day.L4.SSTskin.Unspecified.Unspecified.GMPE.2-0.r1".
* Now including ODP dataset verification information in data sources for use by Cate App.
* Operation `read_zarr()` now uses the new `password` attribute for its `key`. `secret`,
  and `token` parameters.
* Now including ODP dataset verification information in data sources for use by Cate App. 
* No longer using Travis CI.

## Version 2.1.4
* Only show data sources of the ODP Data Store that can be opened in cate.
  When using `cate ds list` from the command line, there is a new option `-a` to also include the other data sets.
* Included normalization of a dataset's time coordinate variable in case it is called 't' instead of 'time' (#956). 
  This is the case for all datasets with IDs `esacci.ICESHEETS.yr.Unspecified.GMB.GRACE-instrument.GRACE.UNSPECIFIED.1-*.greenland_gmb_mass_trends`.
  
## Version 2.1.3

* Changed CCI ODP url from test service to production service (archive.opensearch.ceda.ac.uk) (#951)
* The `read_zarr()` operation now accepts credentials. (#953)
* Removed the legacy CCI ODP data store.
* Fixed broken Cate Web API logging.

## Version 2.1.2

* Added package `s3fs` to Python environment as it is required to open Zarr datasets 
  from S3-compatible object store when using the `read_zarr()` operation. (#940)
* Fixed issue of harmonization of info field names of metadata (#949)
* Fixed problem with unsupported time format for permafrost datasets below. They have a time_coverage_start and 
  time_coverage_end with a datetime format of 15 characters (#944):
    * esacci.PERMAFROST.yr.L4.ALT.multi-sensor.multi-platform.MODIS.01-0.r1
    * esacci.PERMAFROST.yr.L4.GTD.multi-sensor.multi-platform.MODIS.01-0.r1
    * esacci.PERMAFROST.yr.L4.PFR.multi-sensor.multi-platform.MODIS.01-0.r1   
* Fixed problem of not handling timezone aware times from dataset metadata. Some datasets have their time information 
  stored in timezone aware timestamps e.g. '1997-09-03T00:00:00+00:00'. Cate now is able to get a datetime object of these 
  timezone aware strings, and removes the timezone awareness. (#942) 

## Version 2.1.1

* Fixed issue with duplicate dataset ids: Sometimes a drs_id contains more than one feature and therefore is associated 
  with more than one datasource_id.
  This is an error on ODP and is not handled by cate correctly. To prohibit problems, it is manually checked,
  which feature contains less datasets and is dropped in favor of the feature with more datasets by using 
  cate.ds.esa_cci_odp.EsaCciOdpDataStore.is_dataset_dropped
* Prevent HTTP 500 errors when using the ODP Data Store. #937
* Spatial points are now parsed from CSV files when using the `read_csv()`operation.
  This is an option which can be disabled. #935
* Fixed a problem that prevented opening GeoJSON files
  in a workspace. #933
* Fixed a problem that prevented reopening workspaces using 
  the Web API when they referenced external files. #930


## Version 2.1.0

* Fixed DataAccessError in ODP Legacy Store [#924](https://github.com/CCI-Tools/cate/issues/924)
* Renamed legacy id's prefix from `esacci` to `cciold`
* Exchanged Cate's countries GeoJSON, by three new maps from https://www.naturalearthdata.com
  using 10m, 50m (default), and 110m resolutions. This fixes broken polyline and polygon 
  drawing in Cate Web UI [#912](https://github.com/CCI-Tools/cate/issues/912). See also
  https://github.com/CCI-Tools/cate-webui/issues/11. 
* Cate Web API is now handling user preferences
* Added normalization method in order to handle datasets with zonal means 
  which have no longitude information.
* Increased robustness when using netcdf library
* Remodeled ODP Data Store to support newly designed CEDA OpenSearch Service. 
  The previous Data Store implementation is now available as "ESA CCI Open Data Portal Legacy".
* Iteratively adapted CCI Data Store to support newly provided data sets.    
* Cate Web API at now allows changes to the root path using environment variable JUPYTERHUB_SERVICE_PREFIX. This is relevant to Catehub context where each user's cate service is mounted on /user/{username}/{cate-web-api-endpoint}.
* Cate Web API at `${endpoint}/` now reports whether it is running with a "user root directory". In this case, the Web API uses relative workspace path only and users connot escape the given user root directory.
* Cate Web API allows for Cross-Origin Resource Sharing (CORS), which is required
  to run Cate UI in a browser.
* Added option `--traceback` to `cate-webapi-start` and `cate-webapi-stop` CLI tools.
* Added operation `write_zarr()` to write gridded datasets using the Zarr format.
* Updated `cate.core.wsmanag.WorkspaceManager` to work only with workspace paths relative to a given
  user root directory.
    - added `cate.core.pathmanag.PathManager` to ensure users cannot escape root directory
    - updated workspace handling: create/save/save_as/delete 
* Updated Python environment and fixed failing tests ([#817](https://github.com/CCI-Tools/cate/issues/817)
* Updated Cate code base with respect to `xarray` version 0.15
    - Changed minimum version requirement for xarray to 0.15 in environment.yml 
    - Changed `xarray.Dataset.drop` to `xarray.Dataset.drop_vars`
    - Removed `encoding` keyword argument from `xarray.DataArray` constructor calls.
    - No longer writing to `xarray.DataArray.values` property (e.g. Pearson's
      computation)
* Downloading of remote data from ODP now handles redirect of URL from HTTP to HTTPS [#919](https://github.com/CCI-Tools/cate/issues/919)

## Version 2.0.0

No changes. 

## Version 2.0.0.dev26

* Fixed a display problem where spatial subsets of datasets appeared shifted on the 3D globe view
  [#817](https://github.com/CCI-Tools/cate/issues/817)
* Cate now depends on gdal 2.3.3 and geos 3.7.1 to solve failed installation issue 
  [#843](https://github.com/CCI-Tools/cate/issues/843) and possibly [#842](https://github.com/CCI-Tools/cate/issues/842)
* Fixed a dependency issue caused by fiona by removing defaults channel (and consequently using only conda-forge channel)
  [#839](https://github.com/CCI-Tools/cate/issues/839)

## Version 2.0.0.dev25

* Increased default time-out for data downloads from 10 to 90 seconds. Addresses (but not fixes)
  [#835](https://github.com/CCI-Tools/cate/issues/835)
* Fixed failing download of Sea-Ice CCI data (ValueError: The truth value 
  of an array with more than one element is ambiguous). Addresses (but not fixes)
  [#832](https://github.com/CCI-Tools/cate/issues/832) - we now display better error message
* Fixed installation problem with latest Miniconda 4.5.12
  [#831](https://github.com/CCI-Tools/cate/issues/831)

## Version 2.0.0.dev24

* A set of related data access issues that all occurred if data was downloaded from ODP using a spatial subset
  has hopefully been addressed in one go. Issues include:
  - Cannot download SST dataset - I/O error. [#823](https://github.com/CCI-Tools/cate/issues/823) 
  - Unable to open soil moisture dataset, key error in lru_cache.py [#822](https://github.com/CCI-Tools/cate/issues/822) 
  - Failure downloading data with region constraint. [#818](https://github.com/CCI-Tools/cate/issues/818)
  - Fire: Copying remote data failed. [#816](https://github.com/CCI-Tools/cate/issues/816)
  - Landcover: NetCDF access failure. [#783](https://github.com/CCI-Tools/cate/issues/783)
* Cate now uses new CCI ODP service endpoints. [#825](https://github.com/CCI-Tools/cate/issues/825)
* Cate now uses **Python 3.7** as a consequence of resolving [#824](https://github.com/CCI-Tools/cate/issues/824):
  Windows build for 2.0.0-dev.23 broken.
* Fixed broken build on Windows that lets Cate raise
  *ImportError: DLL load failed: The specified module could not be found* when loading GDAL shared libraries. [#824](https://github.com/CCI-Tools/cate/issues/824)
* Fixed potential runtime performance bottleneck when creating spatial subsets, especially when downloading data subsets.
* Cate now distinguishes network connection problems from errors of other origin. Introduced new 
  error type `cate.core.ds.NetworkError` that is raised if a connection to e.g. 
  CCI ODP services can not be established. [#789](https://github.com/CCI-Tools/cate/issues/789)
* In coregistration make sure the replica dataset is simply returned if it is
  already on master grid. [#805](https://github.com/CCI-Tools/cate/issues/805)

## Version 2.0.0.dev23

Skipped.

## Version 2.0.0.dev22

* Fix dataset name can contain only letters, numbers underscore, dot and minus [#811](https://github.com/CCI-Tools/cate/issues/881)
* Fix for SST data download error [#798](https://github.com/CCI-Tools/cate/issues/798)

## Version 2.0.0.dev21

* Fix dataset name can contain only letters, numbers underscore and dot [#343](https://github.com/CCI-Tools/cate/issues/343)
* Fix non-spatial data variables sometimes being altered when using subset_spatial [#786](https://github.com/CCI-Tools/cate/issues/786)
* Fix subsetting datasets with lon>180 when using open_dataset [#787](https://github.com/CCI-Tools/cate/issues/787)
* Fix for Aerosol data download error [#664](https://github.com/CCI-Tools/cate/issues/664)
* Pearson correlation scalar operation now works on N-D data variables [#746](https://github.com/CCI-Tools/cate/issues/746)
* Make sure integer data variables can be coregistered [#770](https://github.com/CCI-Tools/cate/issues/770)
* Fix an issue with coregistering datasets with inverted latitudes [#733](https://github.com/CCI-Tools/cate/issues/733)
* Mentioned to add dependency vs2015_runtime ==14.0.25420 on windows systems to avoid DLL not loading issue
* Fix deprecated API use to be able to use newer xarray versions
* Change `coregistration` interface from using `ds_slave` to `ds_replica`

## Version 2.0.0.dev20

* Changed order and names of new `data_frame_subset` operation inputs.
* Improved scatter plot [#763](https://github.com/CCI-Tools/cate/issues/763).
  We can now plot N-D arrays. Plot types are "Point", "Hexbin", and "2D Histogram". 
* Fixed problem where workspace save-as sometimes fails on Windows [#764](https://github.com/CCI-Tools/cate/issues/764)


## Version 2.0.0.dev19

* Must click twice to expand point to polygon [#709](https://github.com/CCI-Tools/cate/issues/709)
* Added operation `write_geo_data_frame()` [#758](https://github.com/CCI-Tools/cate/issues/758)
* Numbers displayed with too many digits [#754](https://github.com/CCI-Tools/cate/issues/754)
* Improved error handling in operation `pearson_correlation_scalar()``, addresses [#746](https://github.com/CCI-Tools/cate/issues/746)
* Fixed error in `plot_xxx()` operations `"'NoneType' object is not iterable"` [#749](https://github.com/CCI-Tools/cate/issues/749)
* Fixed problem with `coregister()` operation on data subsets [#747](https://github.com/CCI-Tools/cate/issues/747)
* Fixed operations `data_frame_aggregate()` and  `data_frame_subset()` to let users select variables (columns) of selected data frame.
* Added information about resources of type `DataFrame` and `GeoDataFrame` in the details section of the **WORSPACE** panel.
* Updated default colour mappings and default variables for more **Sea Level CCI** products

## Version 2.0.0.dev18

* Added new operation `data_frame_aggregate()` [#707](https://github.com/CCI-Tools/cate/issues/707)
* Values of scalar variables are now always shown in **VARIABLES** panel in Cate Desktop [#702](https://github.com/CCI-Tools/cate/issues/702)
  Unfortunately, this feature did not find its way into 2.0.0.dev17, instead only its related bug [#743](https://github.com/CCI-Tools/cate/issues/743).
* Fixed "KeyError: 0" for one one-record data frames [#743](https://github.com/CCI-Tools/cate/issues/743)
* Removed option to load GML files in Cate Desktop solving [#734](https://github.com/CCI-Tools/cate/issues/734)

## Version 2.0.0.dev17

* Added information about resources of type `GeoDataFrame` (Shapefiles, GeoJSON) in the details section of the **WORSPACE** panel in Cate Desktop [#705](https://github.com/CCI-Tools/cate/issues/705)
* Added new operation `merge()` [#740](https://github.com/CCI-Tools/cate/issues/740)
* Added new operation `data_frame_subset()` [#708](https://github.com/CCI-Tools/cate/issues/708)
* Fixed display of CCI Sea Level MSLAMPH data [#722](https://github.com/CCI-Tools/cate/issues/722)
* Improve indexers to first do a validation with respect to the available dimensions and the selected remaining_dims [#730](https://github.com/CCI-Tools/cate/issues/730)
* Improve plotting capabilities to allow multi-variable plotting and format specification [#704](https://github.com/CCI-Tools/cate/issues/704)
* Fixed code signing issue during the installer build on MacOS and Windows [#726](https://github.com/CCI-Tools/cate/issues/726)
* Fixed Cate Desktop failed to start (in Ubuntu 18) due to missing .so [#729](https://github.com/CCI-Tools/cate/issues/729)
* Fixed Cate Desktop failed to start (in Windows) due to unable to find dll files [#725](https://github.com/CCI-Tools/cate/issues/725)
* User-defined Setup fails with existing Miniconda/Anaconda installation [#728](https://github.com/CCI-Tools/cate/issues/728)

## Version 2.0.0.dev16

* Added new operation `data_frame_find_closest()` [#706](https://github.com/CCI-Tools/cate/issues/706)
* Added new operations `compute_dataset()` and `compute_data_frame()` [#703](https://github.com/CCI-Tools/cate/issues/703).
* Fixed division by zero error in RGB tile generation if data min and max were equal 
* Allow displaying and working with CCI Sea Level MSLAMPH data.
  Addresses [#531](https://github.com/CCI-Tools/cate/issues/531).
* Improved chunking when opening local netCDF datasets, improved memory footprint of
  ``subset_spatial`` operation when masking is enabled
  Addresses [#701](https://github.com/CCI-Tools/cate/issues/701)
* Fix a bug where correlation would fail with differing time dimensions
  Addresses [#700](https://github.com/CCI-Tools/cate/issues/700)
* Fix a bug where coregistration would fail in some cases when the grouped by dimension
  is not squeezed out automatically.
  Addresses [#684](https://github.com/CCI-Tools/cate/issues/684)
* Fix a bug where coregistration would fail with some datasets on very fine grids due to
  floating point calculation errors
  Addresses [#714](https://github.com/CCI-Tools/cate/issues/714)
* Fix a bug with a wrong spatial subset appearing when saving/opening a workspace
  Addresses [#693](https://github.com/CCI-Tools/cate/issues/693)
* Fix window certificate error [#696](https://github.com/CCI-Tools/cate/issues/696)

## Version 2.0.0.dev15

* Fixed operation progress monitor which was broken due to an update of the Dask library
* Added dataset detection funcionality for new or removed DS [#227](https://github.com/CCI-Tools/cate/issues/227) 

## Version 2.0.0.dev14

* ESA sea-level data not correctly displayed [#661](https://github.com/CCI-Tools/cate/issues/661)
* Added colour mapping defaults for CCI Sea Level data.
* Extended max. table size to 10000 elements (workaround).
* User Guide Improvements and Updates [#409](https://github.com/CCI-Tools/cate/issues/409):
  * Replaced references to Cate 1.0 to Cate 2.0 and updated most of figures
  * Rewrote section about setup including installation and configuration
  * Added a new section about the new **STYLES** panel 
  * Updated section about **PLACES** panel to include information on how to generate a polyline, polygon, and box
  * Updated section about **LAYERS** panel to describe its new elements

## Version 2.0.0.dev13

*Skipped.*

## Version 2.0.0.dev12

* No longer hide any ODP datasets in GUI [#669](https://github.com/CCI-Tools/cate/issues/669)
* Added experimental support for [Zarr](http://zarr.readthedocs.io/en/stable/) data I/O format [#659](https://github.com/CCI-Tools/cate/issues/659)
* The operation  `long_term_average` now works with daily, monthly and seasonal datasets [#471](https://github.com/CCI-Tools/cate/issues/471)
* Fixed problem in `cate-webapi-start` occurring on Linux when using address `localhost` (related to [#627](https://github.com/CCI-Tools/cate/issues/627))
* Updated `anomaly_external` to retain global attributes and do more input validation [#666](https://github.com/CCI-Tools/cate/issues/666)

## Version 2.0.0.dev11

* Lacking cancelable progress monitor when opening large datasets [#640](https://github.com/CCI-Tools/cate/issues/640)
* Wrong chunk size does not allow to import some dataset [#631](https://github.com/CCI-Tools/cate/issues/631)
* Local dataset not recognised [#557](https://github.com/CCI-Tools/cate/issues/557)
* Allow exporting any data as CSV [#637](https://github.com/CCI-Tools/cate/issues/637)
* Using `localhost` instead of explicit IP to maybe target [#627](https://github.com/CCI-Tools/cate/issues/627) 
* The `read_netcdf()` operation uses Dask chunking so we can expand all variables by a 'time' dimension 
  without loading all data into memory. 

## Version 2.0.0.dev10

* Support datasets with 0,360 degree longitude ranges [#620](https://github.com/CCI-Tools/cate/issues/620)
* Temporal aggregation operation can now aggregate to pre-defined seasons, as well as custom resolutions [#472](https://github.com/CCI-Tools/cate/issues/472)
* We now use "MB" units instead of "MiB" (part of [#325](https://github.com/CCI-Tools/cate/issues/325))
* Fixed a bug with animation generation [#585](https://github.com/CCI-Tools/cate/issues/585)
* Upgrade to using newer xarray version after an upstream bugfix [#579](https://github.com/CCI-Tools/cate/issues/579)
* Fixed a bug of unable to do pixel values extraction if one of the workflow has an error [#616](https://github.com/CCI-Tools/cate/issues/616)
* Add the capability to create Hovmoeller plots [#503](https://github.com/CCI-Tools/cate/issues/503)
* Add a reduce operation that lets the user create arbitrary data reductions [#618](https://github.com/CCI-Tools/cate/issues/618)

## Version 2.0.0.dev9

* Representative default variables [#590](https://github.com/CCI-Tools/cate/issues/590).
* Tasks are no longer executed in parallel [#606](https://github.com/CCI-Tools/cate/issues/606).
* WebAPI service problem in CLI [#600](https://github.com/CCI-Tools/cate/issues/600)
* Improve error messages and handling [#393](https://github.com/CCI-Tools/cate/issues/393),
  introduced new error type `cate.core.types.ValidationError` for special treatment in the GUI.
* Make Cate HTTP User-Agent distinguishable [#510](https://github.com/CCI-Tools/cate/issues/510).
* Fixed broken WebAPI invocation from CLI.
* Use only one variable (http_proxy) for proxy URL in conf.py. The value of this variable is then returned when
  get_config() is called. [#544](https://github.com/CCI-Tools/cate/issues/544)

## Version 2.0.0.dev8

* Removed the `cate-webapi` command-line tool and replaced it by two others:
  * `cate-webapi-start` to start the Cate WebAPI service.
  * `cate-webapi-stop` to start the Cate WebAPI service. This script executes
    fast, as it will will not longer import any of the many packages Cate depends on. 
* Cate Desktop hangs when restarted after quit while running a task
  [#578](https://github.com/CCI-Tools/cate/issues/578)
* SST temporal aggregation error
  [#548](https://github.com/CCI-Tools/cate/issues/548)
* Scrambled time axis error
  [#538](https://github.com/CCI-Tools/cate/issues/538)

* Check local datasource name if it doesn't contain restricted/unsupported characters
  [#568](https://github.com/CCI-Tools/cate/issues/568)

## Version 2.0.0.dev7

* Cate Desktop hangs after upgrading WebAPI to 2.0.0.dev6
  [#569](https://github.com/CCI-Tools/cate/issues/569), using Tornado 5 webserver now.

## Version 2.0.0.dev6

* Activate script missing after "cate-cli" package installation
  [#569](https://github.com/CCI-Tools/cate/issues/569)
* Keep configuration of data stores path 
  [#439](https://github.com/CCI-Tools/cate/issues/439)

## Version 2.0.0.dev5

* Select long rectangles with ``subset_spatial()``
  [#541](https://github.com/CCI-Tools/cate/issues/541)
* Improve performance of ``subset_spatial()``, especially when masking complex polygons
  [#508](https://github.com/CCI-Tools/cate/issues/508)
* Select all pixels that are crossed by the given polygon in ``subset_spatial()``
  [#560](https://github.com/CCI-Tools/cate/issues/560)
* Enable ``subset_spatial()`` to work with all valid polygons, including sub-pixel ones.
  [#507](https://github.com/CCI-Tools/cate/issues/507)
* By default ``plot_map()`` and ``animate_map()`` now produce colormesh (pixel) plots.
  [#559](https://github.com/CCI-Tools/cate/issues/507)
* Fix issues with progress writing.

* Raise a more helpful error when Cate runs out of memory trying to save a plot.

## Version 2.0.0.dev4 

* Perform progress writing from the correct thread

## Version 2.0.0.dev3

* Operation to perform arbitrary dataset math
  [#556](https://github.com/CCI-Tools/cate/issues/556)
* New parameter `interval` for `animate_map()`


## Version 2.0.0.dev2

### Fixes

* CF valid_range not respected in data visualisation
  [#537](https://github.com/CCI-Tools/cate/issues/537)

## Version 2.0.0.dev1

### Improvements and new Features

* Added `data_frame_min(df)` and `data_frame_max(df)` operations to select features by min/max
  [#492](https://github.com/CCI-Tools/cate/issues/492)
* Added `data_frame_query(df, expr)` operation to query features
  [#486](https://github.com/CCI-Tools/cate/issues/486).
  If the data frame `df` contains a geometry column (a `GeoDataFrame` object),
  then the query expression `expr` can also contain geometric relationship tests,
  for example the expression
  `"population > 100000 and @within('-20, 40, 20, 80')"`
  could be used on a data frame to query for larger cities in Europe.
* Removed operation `read_geo_data_collection`. The preferred operation to read
  feature attribute tables ("data frames") with geometries from ESRI Shapefiles and GeoJSON files is
  `read_geo_data_frame`.
* CLI now launches a lot faster, e.g. try now `cate -h`
  [#58](https://github.com/CCI-Tools/cate/issues/58)
* Cate can now produce animated figures
  [#86](https://github.com/CCI-Tools/cate/issues/86)

### Fixes

* Be tolerant of "invalid" geometries passed to operations expecting
  polygon WKT values
  [#506](https://github.com/CCI-Tools/cate/issues/506)
* Cate wont work if installed on drive other than home drive
  [#466](https://github.com/CCI-Tools/cate/issues/466)
* Region constraint'-option for AEROSOL dataset returns 'code 20' error
  [#462](https://github.com/CCI-Tools/cate/issues/462)
* Address problems of a user working with Cloud and Aerosol
  [#478](https://github.com/CCI-Tools/cate/issues/478)
* Most projections not working in plot operations
  [#524](https://github.com/CCI-Tools/cate/issues/524)
* Resolve an index operation documentation issue
  [#496](https://github.com/CCI-Tools/cate/issues/496)
* Resolve a bug with wrong file open mode
  [#497](https://github.com/CCI-Tools/cate/issues/497)

## Version 1.0 (10.10.2017)

### Improvements and new Features

* List only data sources tested by the champion users
  [#435](https://github.com/CCI-Tools/cate/issues/435)
* Global temporal attributes are adjusted automatically when opening new datasets
* Global temporal attributes are adjusted automatically when converting from data frames
* Normalization and subsetting operation implementation logic is refactored out to util so that it can be re-used throughout Cate

### Fixes

* Get rid of Python user warnings
  [#446](https://github.com/CCI-Tools/cate/issues/446)
* Missing static background map
  [#453](https://github.com/CCI-Tools/cate/issues/453)
* Fixed displaying broken/incomplete/canceled data sources on local data sources list
  [#375](https://github.com/CCI-Tools/cate/issues/375)
* Generated resource names not always unique
  [#391](https://github.com/CCI-Tools/cate/issues/391)
* Multiple concurrent attempts to load the ODP index now always return the same result
  [#386](https://github.com/CCI-Tools/cate/issues/386)
* Use global temporal attributes to determine temporal resolution in aggregation operations
  [#340](https://github.com/CCI-Tools/cate/issues/340)
* Only allow valid python identifiers as resource names
  [#436](https://github.com/CCI-Tools/cate/issues/436)
* OS X installation error
  [#438](https://github.com/CCI-Tools/cate/issues/438)

## Version 0.9.0

### Improvements and new Features

* Added check if copying/downloading DS failed without any progress/complete files
  if so, remove empty DS
  [#375](https://github.com/CCI-Tools/cate/issues/375)
* Min/max computation should be monitored
  [#384](https://github.com/CCI-Tools/cate/issues/384)
* Added API to annotate deprecated operations and operation input/outputs.
  Refer to `op`, `op_input`, `op_output` decorators in `cate.op`.
  [#381](https://github.com/CCI-Tools/cate/issues/381)
* Configure default color maps
  [#372](https://github.com/CCI-Tools/cate/issues/372)
* Hide problematic ODP data sources
  [#368](https://github.com/CCI-Tools/cate/issues/368)
* Coregistration operation now works on n-dimensional datasets
  [#36](https://github.com/CCI-Tools/cate/issues/36)
* Add use case 2 script [#327](https://github.com/CCI-Tools/cate/issues/327)
  and [#146](https://github.com/CCI-Tools/cate/issues/146)
* long_term_average, temporal_aggregation, detect_outliers, spatial_subset and plot now work with both - datasets and dataframes.
* Unified backend of CLI and GUI on WebSocket [#120](https://github.com/CCI-Tools/cate/issues/120)
  As the GUI uses WebSocket, this remove a bit of duplicated code.
* The `pearson_correlation` operation has been split into two operations:
  * `pearson_correlation_simple` that produces a single pair of a correlation
    coefficient and a probability value for the given timeseries.
  * `pearson_correlation_map` produces a map of correlation coefficients and p-values
    and outputs this as a dataset that can be worked with further.
  Performance of pearson correlation has been radically improved. In addition, the operations can now
  accept both, a dataset and a dataframe and a map can be created also by
  performing correlation of a single timeseries against all spatial points in the
  other dataset.
* A uniform way of handling spatiotemporal global attributes has been introduced
* External executables such as the *CCI Land Cover User Tool*, the *CCI SST Regridding Tool*, or
  the *MPI Climate Data Operators* can now be registered as operations.
* In summary, workflows can now have steps of the following types:
  - A step that invokes a registered Cate operation, which is the default
    ```json
    {
         "op": <qualified op name>
    }
    ```
  - A step that invokes an external executable
    ```json
    {
         "command": <command pattern>,
         "cwd": <current working directory>
         "env": <dict of environment variables>
    }
    ```
  - A step that invokes another (JSON) workflow
    ```json
    {
         "workflow": <workflow JSON path>
    }
    ```
  - A step that executes a Python expression
    ```json
    {
         "expression": <Python expression>
    }
    ```
* Searching data sources from the CLI using "cate ds list -n" now matches against id and title
* Added `plot_scatter` and `plot_contour` operations ([#278](https://github.com/CCI-Tools/cate/issues/278)).
* Most `plot_` operations now have a new `title` parameter.
* A function annotated by one of the operator decorators (`@op`, `@op_input`, `@op_return`, `@op_output`)
  will be turned into an *operation registration* which is also callable.
  Calling the *operation registration* will validate all inputs and then pass arguments and
  keyword-arguments to the actual, original function.
* New `FileLike` type.
* Changed the JSON object representation of a (xarray/NetCDF-CF) variable to include all variable
  attributes. This changes the the response of various REST/WebSocket calls that return a workspace.


### Fixes

* Fixed reading datasource temporal coverage from config file (obsolete format)
  [#373](https://github.com/CCI-Tools/cate/issues/373)
* Merged (removed duplicated) meta information in datasource config file
  [#301](https://github.com/CCI-Tools/cate/issues/301)
* Land Cover CCI display must use dedicated color map
  [#364](https://github.com/CCI-Tools/cate/issues/364)
* Land Cover CCI data display wrongly positioned (temp. hack!)
  [#361](https://github.com/CCI-Tools/cate/issues/361)
* Make alpha blending work for all color maps
  [#360](https://github.com/CCI-Tools/cate/issues/360)
* CLI monitor not working
  [#353](https://github.com/CCI-Tools/cate/issues/353)
* GUI-Preferences for data store files do not overwrite conf.py
  [#350](https://github.com/CCI-Tools/cate/issues/350)
* Filter 't0' in the `make_local` step of **SOILMOISTURE** data sources to make the data usable
  [#326](https://github.com/CCI-Tools/cate/issues/326)
* Updated information about temporal, spatial coverage and variables of copied from ODP data sources (constraint-aware)
  [#315](https://github.com/CCI-Tools/cate/issues/315)
* Verify operations against the operation development checklist to ensure some
  quality baseline.
  [#291](https://github.com/CCI-Tools/cate/issues/291)
* Use only tags from a predefined set (maybe module name && list in developers' guide)
  [#280](https://github.com/CCI-Tools/cate/issues/280)
* Added option to use open_dataset in workflow with automatic copying remote data source and reusing/re-opening previusly copied data (constraint-aware)
  [#287](https://github.com/CCI-Tools/cate/issues/287)
* Generate unique default ID for local copies of remote data sources (constraint-aware)
  [#277](https://github.com/CCI-Tools/cate/issues/277)
* Coregistration works with n-dimensional datasets
  [#36](https://github.com/CCI-Tools/cate/issues/36)
  [#348](https://github.com/CCI-Tools/cate/issues/348)
* Date and time columns in CSV data are converted into datetime objects
* Fix use case 6 script
* Fix #320 (wrong file dialog for enso_nino34 operation in GUI)
* Fix temporal coverage for ODP datasets that are listed as a single dataset in the CSW and as multiple in the ESGF
* Fixed [#309](https://github.com/CCI-Tools/cate/issues/309)
* Ensure that our tile size matches the expected tile size: resize and fill in background value.
* Take tile size from dask, this should yield to better performance
* Fixed [#299](https://github.com/CCI-Tools/cate/issues/299)
    * renamed property `cate.core.ds.DataSource.name` to `id` 
    * renamed property `cate.core.ds.DataStore.name` to `id` 
    * renamed and changed signature of function `cate.core.ds.DataStore.query_data_sources(..., name=None)` 
      to `find_data_sources(..., id=None, query_expr=None)`
    * changed signature of method `cate.core.ds.DataStore.query(name, ...)` to `query(id=None, query_expr=None, ...)`
    * renamed and changed signature of method `cate.core.ds.DataSource.matches_filter(name)` to `matches(id=None, query_expr=None)`
    * added `title` property to `cate.core.ds.DataStore` and `cate.core.ds.DataSource`
    * made use of the new `id` and `title` properties of both `DataStore` and `DataSource` in their 
      JSON representations.
* Fixed [#294](https://github.com/CCI-Tools/cate/issues/294)
* Fixed [#286](https://github.com/CCI-Tools/cate/issues/286)
* Fixed [#285](https://github.com/CCI-Tools/cate/issues/285)
* Fixed [#283](https://github.com/CCI-Tools/cate/issues/283)
* Fixed [#281](https://github.com/CCI-Tools/cate/issues/281)
* Fixed [#270](https://github.com/CCI-Tools/cate/issues/270)
* Fixed [#273](https://github.com/CCI-Tools/cate/issues/273)
* Fixed [#262](https://github.com/CCI-Tools/cate/issues/262)
* Fixed [#201](https://github.com/CCI-Tools/cate/issues/201)
* Fixed [#223](https://github.com/CCI-Tools/cate/issues/223)
* Fixed [#267](https://github.com/CCI-Tools/cate/issues/267)
* Fixed a problem with getting the variable statistics for variables with more that 3 dimensions
* Switch CSW to same URL as the ODP
* JSON-RPC protocol changed slightly: method `__cancelJob__` has been renamed to `__cancel__`
  and its only parameter `jobId` became `id`.
* Fixed packaging location of file `countries.geojson` so that Cate Desktop can display it
* Fixed [#259](https://github.com/CCI-Tools/cate/issues/259)
* Fixed problem when the `lon` or `lat` coordinate variables were empty.
  See comments in [#276](https://github.com/CCI-Tools/cate/issues/276).


## Version 0.8.0

### Improvements and new Features

* Various documentation updates.
* `cate.webapi.websocket` now understands the operations
  `clean_workspace(base_dir)` and `delete_workspace_resource(basedir, res_name)`.

### Fixes

* Fixed wrong error message that was raised, when attempting to delete a resource on which other steps
  still depend on.
* Fixed [#263](https://github.com/CCI-Tools/cate/issues/263)
* Fixed [#257](https://github.com/CCI-Tools/cate/issues/257)

## Version 0.7.0

Initial version for testing.<|MERGE_RESOLUTION|>--- conflicted
+++ resolved
@@ -1,11 +1,7 @@
-<<<<<<< HEAD
-## Version 3.1.6
+## Version 3.1.6 (in development)
 
 * Fixed docker image
-=======
-## Version 3.1.6 (in development)
 * Use compatible library versions in software environments 
->>>>>>> c0050f82
 
 ## Version 3.1.5
 
