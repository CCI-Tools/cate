## Version 4.0.0 (in development)

* Now using workspace identifiers instead of base directories in resource 
  URLs of the WebAPI. This way we no longer need to URL-encode workspace 
  directories in WebAPI URLs, which did not work with 
  [jupyter-server-proxy](https://jupyter-server-proxy.readthedocs.io/).

* Cate is now designed to work inside of Jupyter Lab and standalone.
  For this reason, the Cate App UI is now bundled with the Cate server
  and served via the endpoint "/app".

<<<<<<< HEAD
* The "local" data store is now configured to use the current 
  working directory as root.
  
* Cached data is now written into a sub-folder `cate-local/{data_store_id}` 
  within Cate server's root path unless another folder is specified. 
=======
* The "local" data store is now configured to use a given
  server root path.
>>>>>>> 02997dae

* Removed the `cate upd` CLI command.

## Version 3.1.6

* Fixed docker image
* Use compatible library versions in software environments 

## Version 3.1.5

* Feature Collections may be written as geojson also with latest fiona versions.
  (#1041)

## Version 3.1.4

* Updated documentation:
  - Updated links to Cate SaaS.
  - Removed all references to Cate Desktop, which is no longer supported.
* Zarr Datastore reads data ids from json file if provided, thereby gaining a 
  notable performance improvement (via updated version of xcube-cci)
* Extended support of datasets. Previously, datasets which had a chunking of 
  the time dimension larger than one were not handled properly. This affected 
  OZONE in a monthly resolution, SEALEVEL in a monthly resolution, and several
  ICESHEETS datasets. (via updated version of xcube-cci)
* Extended operation `no_op` by parameter `memory_alloc` for container 
  stress testing. (#980)

## Version 3.1.3

* Pinned Python version to < 3.10 to avoid ImportErrors caused by a third-party
  library.
* It is now possible to re-use identifiers to cache data (#1030).
* Parts of documentation that reference API are populated with content (again)
  (#1034).
* Allow reading of datasets that do not specify chunk sizes, e.g., FIRE,
  (via updated version of xcube-cci) (#1033).

## Version 3.1.2

* Fixed bug which made it impossible to add data to a writable (local) 
  data store using the Web API (#1022)
  
* The "keep_alive" WebSocket JSON RPC method of the `cate-webapi-start` 
  CLI tool will now return an object with auto-close info, if 
  `cate-webapi-start` is started with the `--auto-stop-after` option.
  Otherwise, it returns `null` (#1026). The object comprises the fields:
  - `available_time` - configured auto-stop time in seconds.
  - `inactivity_time` - duration in seconds of service inactivity.
  - `remaining_time` - duration in seconds remaining until service auto-stop.
  
* Enhanced logging for `cate-webapi-start` CLI tool to ease error analysis:
  - Added new option `--logfile`.
  - Changed meaning of option `--verbose`. Using this flag now 
    sets log level to `DEBUG`. Warning: this setting affects all
    loggers, so expect vast output.
  - Cate now outputs extra debugging information, if 
    environment variable `CATE_DEBUG` is set to `1`. 
    This affects WebSocket communication, image tile computations,
    and image tile caching. Output will always be streamed 
    to stdout.
  - On WebSocket close, now also outputting WS code and reason.

* Changed behavior of option `--auto-stop-after` of `cate-webapi-start` 
  CLI tool: 
  - WebSocket messages will now reset the auto-stop timer too. 
  - Using `time.time()` instead of `time.perf_counter()` to compute
    idle time
  - We now check every 10 seconds for the auto-stop condition.
    Previously, the value of `--auto-stop-after` was used.


## Version 3.1.1

* Now using package `xcube-cci 0.9.3` in Docker files.

## Version 3.1.0

* Increased version number to 3.1 because the Cate Web API changed in an 
  incompatible way. Dataset descriptors now have a `data_type` 
  field instead of a `type_specifier` field in 3.0.x.
* The `--auto-stop-after <seconds>` option now works correctly with 
  Cate service CLI `cate-webapi-start` command. It will be used to 
  automatically stop inactivate Cate Cloud Service instances.
* Fixed bug that would cause that data that was downloaded and cached locally
  could not be opened. 
* Increased xcube and xcube-cci version to >=0.9.1 and fixed issues 
  that arose from that change: 
  * Type specifiers replaced with data types (`DATASET_TYPE`) and removed 
    `TYPE_SPECIFIER_CUBE` and `TYPE_SPECIFIER_DATASET`
  * `get_type_specifiers_for_data` replaced with `get_data_types_for_data`
  * Changed xcube `directory` configurations to `file`.  
* Changed Dockerfile. Is now completely based on `quay.io/bcdev/xcube`.
* Unpinned xarray version (now 0.19.0+), unpinned pandas version (now 1.3+)

## Version 3.0.0 

* Cate's implementations of the CCI ODP data store and the local data store 
  have been replaced by [xcube](https://github.com/dcs4cop/xcube) equivalents 
  which are faster and more robust.
* Added a new experimental "Zarr data store" that provides fast 
  access to selected CCI datasets in JASMIN object storage. 
* Added a Web API function `keep_alive` that is periodically used by Cate App  
  to avoid loosing an open WebSocket connection. (#980)
* Removed functions and parameters that have been deprecated in cate 2.x:
  - Function `cate.ops.utility.from_dataframe`
  - Function `cate.ops.plot.plot_data_frame`
  - Parameter `crs` of function `cate.ops.io.read_geo_data_frame` 
* Fixed bug with user preferences not being saved correctly.
  ([#146](https://github.com/CCI-Tools/cate-app/issues/146))
* Internal: the metadata format returned by the WebSocket JSON RPC operation 
  `get_data_source_meta_info` has changed:
  - `variables` field has been renamed to `data_vars`;
  - `coords` field has been added;
  - the variable descriptors in `data_vars` and `coords` have 
    now `dtype` and `dims` fields. 
* Fixed environment not building with matplotlib version `<3.3.0`. (#929)
* Fixed the operation `animate_map` that stopped working with xarray version 0.18.0.
* Other:
  * The info handler of Cate Web API (at API root "/") now returns 
    Cate's core package dependencies.
  * Added a GitHub Actions workflow for running unittests.
  * Changed `Dockerfile` to install `xcube` and `xcube-cci` 
    from GitHub releases
  * Added missing progress monitors to some backend methods.
* Fixed memory leak introduced by dask version > 2021.3.1 
  (see https://github.com/dask/dask/issues/7583).
  Pinned it to 2021.3.1.


## Version 2.1.5

* Fixed a problem that prevented storing user preferences from Cate App if the
  preferences file did not yet exist.
* The parameters of operation `temporal_aggregation` have been changed. Both parameters
  `output_resolution` and `custom_resolution` have been replaced by a single parameter 
  `period` whose value is a Pandas offset-alias / time frequency value.
* Ensure `User-Agent` header is set in every HTTP request made to CCI ODP web APIs.
* When caching a dataset to disk, cate now checks first if the needed attributes for geospatial information
  are in the metadata of the remote dataset. If not, the information is retrieved from the data directly (#961). 
  This is relevant for dataset "esacci.SST.day.L4.SSTskin.Unspecified.Unspecified.GMPE.2-0.r1".
* Now including ODP dataset verification information in data sources for use by Cate App.
* Operation `read_zarr()` now uses the new `password` attribute for its `key`. `secret`,
  and `token` parameters.
* Now including ODP dataset verification information in data sources for use by Cate App. 
* No longer using Travis CI.

## Version 2.1.4
* Only show data sources of the ODP Data Store that can be opened in cate.
  When using `cate ds list` from the command line, there is a new option `-a` to also include the other data sets.
* Included normalization of a dataset's time coordinate variable in case it is called 't' instead of 'time' (#956). 
  This is the case for all datasets with IDs `esacci.ICESHEETS.yr.Unspecified.GMB.GRACE-instrument.GRACE.UNSPECIFIED.1-*.greenland_gmb_mass_trends`.
  
## Version 2.1.3

* Changed CCI ODP url from test service to production service (archive.opensearch.ceda.ac.uk) (#951)
* The `read_zarr()` operation now accepts credentials. (#953)
* Removed the legacy CCI ODP data store.
* Fixed broken Cate Web API logging.

## Version 2.1.2

* Added package `s3fs` to Python environment as it is required to open Zarr datasets 
  from S3-compatible object store when using the `read_zarr()` operation. (#940)
* Fixed issue of harmonization of info field names of metadata (#949)
* Fixed problem with unsupported time format for permafrost datasets below. They have a time_coverage_start and 
  time_coverage_end with a datetime format of 15 characters (#944):
    * esacci.PERMAFROST.yr.L4.ALT.multi-sensor.multi-platform.MODIS.01-0.r1
    * esacci.PERMAFROST.yr.L4.GTD.multi-sensor.multi-platform.MODIS.01-0.r1
    * esacci.PERMAFROST.yr.L4.PFR.multi-sensor.multi-platform.MODIS.01-0.r1   
* Fixed problem of not handling timezone aware times from dataset metadata. Some datasets have their time information 
  stored in timezone aware timestamps e.g. '1997-09-03T00:00:00+00:00'. Cate now is able to get a datetime object of these 
  timezone aware strings, and removes the timezone awareness. (#942) 

## Version 2.1.1

* Fixed issue with duplicate dataset ids: Sometimes a drs_id contains more than one feature and therefore is associated 
  with more than one datasource_id.
  This is an error on ODP and is not handled by cate correctly. To prohibit problems, it is manually checked,
  which feature contains less datasets and is dropped in favor of the feature with more datasets by using 
  cate.ds.esa_cci_odp.EsaCciOdpDataStore.is_dataset_dropped
* Prevent HTTP 500 errors when using the ODP Data Store. #937
* Spatial points are now parsed from CSV files when using the `read_csv()`operation.
  This is an option which can be disabled. #935
* Fixed a problem that prevented opening GeoJSON files
  in a workspace. #933
* Fixed a problem that prevented reopening workspaces using 
  the Web API when they referenced external files. #930


## Version 2.1.0

* Fixed DataAccessError in ODP Legacy Store [#924](https://github.com/CCI-Tools/cate/issues/924)
* Renamed legacy id's prefix from `esacci` to `cciold`
* Exchanged Cate's countries GeoJSON, by three new maps from https://www.naturalearthdata.com
  using 10m, 50m (default), and 110m resolutions. This fixes broken polyline and polygon 
  drawing in Cate Web UI [#912](https://github.com/CCI-Tools/cate/issues/912). See also
  https://github.com/CCI-Tools/cate-webui/issues/11. 
* Cate Web API is now handling user preferences
* Added normalization method in order to handle datasets with zonal means 
  which have no longitude information.
* Increased robustness when using netcdf library
* Remodeled ODP Data Store to support newly designed CEDA OpenSearch Service. 
  The previous Data Store implementation is now available as "ESA CCI Open Data Portal Legacy".
* Iteratively adapted CCI Data Store to support newly provided data sets.    
* Cate Web API at now allows changes to the root path using environment variable JUPYTERHUB_SERVICE_PREFIX. This is relevant to Catehub context where each user's cate service is mounted on /user/{username}/{cate-web-api-endpoint}.
* Cate Web API at `${endpoint}/` now reports whether it is running with a "user root directory". In this case, the Web API uses relative workspace path only and users connot escape the given user root directory.
* Cate Web API allows for Cross-Origin Resource Sharing (CORS), which is required
  to run Cate UI in a browser.
* Added option `--traceback` to `cate-webapi-start` and `cate-webapi-stop` CLI tools.
* Added operation `write_zarr()` to write gridded datasets using the Zarr format.
* Updated `cate.core.wsmanag.WorkspaceManager` to work only with workspace paths relative to a given
  user root directory.
    - added `cate.core.pathmanag.PathManager` to ensure users cannot escape root directory
    - updated workspace handling: create/save/save_as/delete 
* Updated Python environment and fixed failing tests ([#817](https://github.com/CCI-Tools/cate/issues/817)
* Updated Cate code base with respect to `xarray` version 0.15
    - Changed minimum version requirement for xarray to 0.15 in environment.yml 
    - Changed `xarray.Dataset.drop` to `xarray.Dataset.drop_vars`
    - Removed `encoding` keyword argument from `xarray.DataArray` constructor calls.
    - No longer writing to `xarray.DataArray.values` property (e.g. Pearson's
      computation)
* Downloading of remote data from ODP now handles redirect of URL from HTTP to HTTPS [#919](https://github.com/CCI-Tools/cate/issues/919)

## Version 2.0.0

No changes. 

## Version 2.0.0.dev26

* Fixed a display problem where spatial subsets of datasets appeared shifted on the 3D globe view
  [#817](https://github.com/CCI-Tools/cate/issues/817)
* Cate now depends on gdal 2.3.3 and geos 3.7.1 to solve failed installation issue 
  [#843](https://github.com/CCI-Tools/cate/issues/843) and possibly [#842](https://github.com/CCI-Tools/cate/issues/842)
* Fixed a dependency issue caused by fiona by removing defaults channel (and consequently using only conda-forge channel)
  [#839](https://github.com/CCI-Tools/cate/issues/839)

## Version 2.0.0.dev25

* Increased default time-out for data downloads from 10 to 90 seconds. Addresses (but not fixes)
  [#835](https://github.com/CCI-Tools/cate/issues/835)
* Fixed failing download of Sea-Ice CCI data (ValueError: The truth value 
  of an array with more than one element is ambiguous). Addresses (but not fixes)
  [#832](https://github.com/CCI-Tools/cate/issues/832) - we now display better error message
* Fixed installation problem with latest Miniconda 4.5.12
  [#831](https://github.com/CCI-Tools/cate/issues/831)

## Version 2.0.0.dev24

* A set of related data access issues that all occurred if data was downloaded from ODP using a spatial subset
  has hopefully been addressed in one go. Issues include:
  - Cannot download SST dataset - I/O error. [#823](https://github.com/CCI-Tools/cate/issues/823) 
  - Unable to open soil moisture dataset, key error in lru_cache.py [#822](https://github.com/CCI-Tools/cate/issues/822) 
  - Failure downloading data with region constraint. [#818](https://github.com/CCI-Tools/cate/issues/818)
  - Fire: Copying remote data failed. [#816](https://github.com/CCI-Tools/cate/issues/816)
  - Landcover: NetCDF access failure. [#783](https://github.com/CCI-Tools/cate/issues/783)
* Cate now uses new CCI ODP service endpoints. [#825](https://github.com/CCI-Tools/cate/issues/825)
* Cate now uses **Python 3.7** as a consequence of resolving [#824](https://github.com/CCI-Tools/cate/issues/824):
  Windows build for 2.0.0-dev.23 broken.
* Fixed broken build on Windows that lets Cate raise
  *ImportError: DLL load failed: The specified module could not be found* when loading GDAL shared libraries. [#824](https://github.com/CCI-Tools/cate/issues/824)
* Fixed potential runtime performance bottleneck when creating spatial subsets, especially when downloading data subsets.
* Cate now distinguishes network connection problems from errors of other origin. Introduced new 
  error type `cate.core.ds.NetworkError` that is raised if a connection to e.g. 
  CCI ODP services can not be established. [#789](https://github.com/CCI-Tools/cate/issues/789)
* In coregistration make sure the replica dataset is simply returned if it is
  already on master grid. [#805](https://github.com/CCI-Tools/cate/issues/805)

## Version 2.0.0.dev23

Skipped.

## Version 2.0.0.dev22

* Fix dataset name can contain only letters, numbers underscore, dot and minus [#811](https://github.com/CCI-Tools/cate/issues/881)
* Fix for SST data download error [#798](https://github.com/CCI-Tools/cate/issues/798)

## Version 2.0.0.dev21

* Fix dataset name can contain only letters, numbers underscore and dot [#343](https://github.com/CCI-Tools/cate/issues/343)
* Fix non-spatial data variables sometimes being altered when using subset_spatial [#786](https://github.com/CCI-Tools/cate/issues/786)
* Fix subsetting datasets with lon>180 when using open_dataset [#787](https://github.com/CCI-Tools/cate/issues/787)
* Fix for Aerosol data download error [#664](https://github.com/CCI-Tools/cate/issues/664)
* Pearson correlation scalar operation now works on N-D data variables [#746](https://github.com/CCI-Tools/cate/issues/746)
* Make sure integer data variables can be coregistered [#770](https://github.com/CCI-Tools/cate/issues/770)
* Fix an issue with coregistering datasets with inverted latitudes [#733](https://github.com/CCI-Tools/cate/issues/733)
* Mentioned to add dependency vs2015_runtime ==14.0.25420 on windows systems to avoid DLL not loading issue
* Fix deprecated API use to be able to use newer xarray versions
* Change `coregistration` interface from using `ds_slave` to `ds_replica`

## Version 2.0.0.dev20

* Changed order and names of new `data_frame_subset` operation inputs.
* Improved scatter plot [#763](https://github.com/CCI-Tools/cate/issues/763).
  We can now plot N-D arrays. Plot types are "Point", "Hexbin", and "2D Histogram". 
* Fixed problem where workspace save-as sometimes fails on Windows [#764](https://github.com/CCI-Tools/cate/issues/764)


## Version 2.0.0.dev19

* Must click twice to expand point to polygon [#709](https://github.com/CCI-Tools/cate/issues/709)
* Added operation `write_geo_data_frame()` [#758](https://github.com/CCI-Tools/cate/issues/758)
* Numbers displayed with too many digits [#754](https://github.com/CCI-Tools/cate/issues/754)
* Improved error handling in operation `pearson_correlation_scalar()``, addresses [#746](https://github.com/CCI-Tools/cate/issues/746)
* Fixed error in `plot_xxx()` operations `"'NoneType' object is not iterable"` [#749](https://github.com/CCI-Tools/cate/issues/749)
* Fixed problem with `coregister()` operation on data subsets [#747](https://github.com/CCI-Tools/cate/issues/747)
* Fixed operations `data_frame_aggregate()` and  `data_frame_subset()` to let users select variables (columns) of selected data frame.
* Added information about resources of type `DataFrame` and `GeoDataFrame` in the details section of the **WORSPACE** panel.
* Updated default colour mappings and default variables for more **Sea Level CCI** products

## Version 2.0.0.dev18

* Added new operation `data_frame_aggregate()` [#707](https://github.com/CCI-Tools/cate/issues/707)
* Values of scalar variables are now always shown in **VARIABLES** panel in Cate Desktop [#702](https://github.com/CCI-Tools/cate/issues/702)
  Unfortunately, this feature did not find its way into 2.0.0.dev17, instead only its related bug [#743](https://github.com/CCI-Tools/cate/issues/743).
* Fixed "KeyError: 0" for one one-record data frames [#743](https://github.com/CCI-Tools/cate/issues/743)
* Removed option to load GML files in Cate Desktop solving [#734](https://github.com/CCI-Tools/cate/issues/734)

## Version 2.0.0.dev17

* Added information about resources of type `GeoDataFrame` (Shapefiles, GeoJSON) in the details section of the **WORSPACE** panel in Cate Desktop [#705](https://github.com/CCI-Tools/cate/issues/705)
* Added new operation `merge()` [#740](https://github.com/CCI-Tools/cate/issues/740)
* Added new operation `data_frame_subset()` [#708](https://github.com/CCI-Tools/cate/issues/708)
* Fixed display of CCI Sea Level MSLAMPH data [#722](https://github.com/CCI-Tools/cate/issues/722)
* Improve indexers to first do a validation with respect to the available dimensions and the selected remaining_dims [#730](https://github.com/CCI-Tools/cate/issues/730)
* Improve plotting capabilities to allow multi-variable plotting and format specification [#704](https://github.com/CCI-Tools/cate/issues/704)
* Fixed code signing issue during the installer build on MacOS and Windows [#726](https://github.com/CCI-Tools/cate/issues/726)
* Fixed Cate Desktop failed to start (in Ubuntu 18) due to missing .so [#729](https://github.com/CCI-Tools/cate/issues/729)
* Fixed Cate Desktop failed to start (in Windows) due to unable to find dll files [#725](https://github.com/CCI-Tools/cate/issues/725)
* User-defined Setup fails with existing Miniconda/Anaconda installation [#728](https://github.com/CCI-Tools/cate/issues/728)

## Version 2.0.0.dev16

* Added new operation `data_frame_find_closest()` [#706](https://github.com/CCI-Tools/cate/issues/706)
* Added new operations `compute_dataset()` and `compute_data_frame()` [#703](https://github.com/CCI-Tools/cate/issues/703).
* Fixed division by zero error in RGB tile generation if data min and max were equal 
* Allow displaying and working with CCI Sea Level MSLAMPH data.
  Addresses [#531](https://github.com/CCI-Tools/cate/issues/531).
* Improved chunking when opening local netCDF datasets, improved memory footprint of
  ``subset_spatial`` operation when masking is enabled
  Addresses [#701](https://github.com/CCI-Tools/cate/issues/701)
* Fix a bug where correlation would fail with differing time dimensions
  Addresses [#700](https://github.com/CCI-Tools/cate/issues/700)
* Fix a bug where coregistration would fail in some cases when the grouped by dimension
  is not squeezed out automatically.
  Addresses [#684](https://github.com/CCI-Tools/cate/issues/684)
* Fix a bug where coregistration would fail with some datasets on very fine grids due to
  floating point calculation errors
  Addresses [#714](https://github.com/CCI-Tools/cate/issues/714)
* Fix a bug with a wrong spatial subset appearing when saving/opening a workspace
  Addresses [#693](https://github.com/CCI-Tools/cate/issues/693)
* Fix window certificate error [#696](https://github.com/CCI-Tools/cate/issues/696)

## Version 2.0.0.dev15

* Fixed operation progress monitor which was broken due to an update of the Dask library
* Added dataset detection funcionality for new or removed DS [#227](https://github.com/CCI-Tools/cate/issues/227) 

## Version 2.0.0.dev14

* ESA sea-level data not correctly displayed [#661](https://github.com/CCI-Tools/cate/issues/661)
* Added colour mapping defaults for CCI Sea Level data.
* Extended max. table size to 10000 elements (workaround).
* User Guide Improvements and Updates [#409](https://github.com/CCI-Tools/cate/issues/409):
  * Replaced references to Cate 1.0 to Cate 2.0 and updated most of figures
  * Rewrote section about setup including installation and configuration
  * Added a new section about the new **STYLES** panel 
  * Updated section about **PLACES** panel to include information on how to generate a polyline, polygon, and box
  * Updated section about **LAYERS** panel to describe its new elements

## Version 2.0.0.dev13

*Skipped.*

## Version 2.0.0.dev12

* No longer hide any ODP datasets in GUI [#669](https://github.com/CCI-Tools/cate/issues/669)
* Added experimental support for [Zarr](http://zarr.readthedocs.io/en/stable/) data I/O format [#659](https://github.com/CCI-Tools/cate/issues/659)
* The operation  `long_term_average` now works with daily, monthly and seasonal datasets [#471](https://github.com/CCI-Tools/cate/issues/471)
* Fixed problem in `cate-webapi-start` occurring on Linux when using address `localhost` (related to [#627](https://github.com/CCI-Tools/cate/issues/627))
* Updated `anomaly_external` to retain global attributes and do more input validation [#666](https://github.com/CCI-Tools/cate/issues/666)

## Version 2.0.0.dev11

* Lacking cancelable progress monitor when opening large datasets [#640](https://github.com/CCI-Tools/cate/issues/640)
* Wrong chunk size does not allow to import some dataset [#631](https://github.com/CCI-Tools/cate/issues/631)
* Local dataset not recognised [#557](https://github.com/CCI-Tools/cate/issues/557)
* Allow exporting any data as CSV [#637](https://github.com/CCI-Tools/cate/issues/637)
* Using `localhost` instead of explicit IP to maybe target [#627](https://github.com/CCI-Tools/cate/issues/627) 
* The `read_netcdf()` operation uses Dask chunking so we can expand all variables by a 'time' dimension 
  without loading all data into memory. 

## Version 2.0.0.dev10

* Support datasets with 0,360 degree longitude ranges [#620](https://github.com/CCI-Tools/cate/issues/620)
* Temporal aggregation operation can now aggregate to pre-defined seasons, as well as custom resolutions [#472](https://github.com/CCI-Tools/cate/issues/472)
* We now use "MB" units instead of "MiB" (part of [#325](https://github.com/CCI-Tools/cate/issues/325))
* Fixed a bug with animation generation [#585](https://github.com/CCI-Tools/cate/issues/585)
* Upgrade to using newer xarray version after an upstream bugfix [#579](https://github.com/CCI-Tools/cate/issues/579)
* Fixed a bug of unable to do pixel values extraction if one of the workflow has an error [#616](https://github.com/CCI-Tools/cate/issues/616)
* Add the capability to create Hovmoeller plots [#503](https://github.com/CCI-Tools/cate/issues/503)
* Add a reduce operation that lets the user create arbitrary data reductions [#618](https://github.com/CCI-Tools/cate/issues/618)

## Version 2.0.0.dev9

* Representative default variables [#590](https://github.com/CCI-Tools/cate/issues/590).
* Tasks are no longer executed in parallel [#606](https://github.com/CCI-Tools/cate/issues/606).
* WebAPI service problem in CLI [#600](https://github.com/CCI-Tools/cate/issues/600)
* Improve error messages and handling [#393](https://github.com/CCI-Tools/cate/issues/393),
  introduced new error type `cate.core.types.ValidationError` for special treatment in the GUI.
* Make Cate HTTP User-Agent distinguishable [#510](https://github.com/CCI-Tools/cate/issues/510).
* Fixed broken WebAPI invocation from CLI.
* Use only one variable (http_proxy) for proxy URL in conf.py. The value of this variable is then returned when
  get_config() is called. [#544](https://github.com/CCI-Tools/cate/issues/544)

## Version 2.0.0.dev8

* Removed the `cate-webapi` command-line tool and replaced it by two others:
  * `cate-webapi-start` to start the Cate WebAPI service.
  * `cate-webapi-stop` to start the Cate WebAPI service. This script executes
    fast, as it will will not longer import any of the many packages Cate depends on. 
* Cate Desktop hangs when restarted after quit while running a task
  [#578](https://github.com/CCI-Tools/cate/issues/578)
* SST temporal aggregation error
  [#548](https://github.com/CCI-Tools/cate/issues/548)
* Scrambled time axis error
  [#538](https://github.com/CCI-Tools/cate/issues/538)

* Check local datasource name if it doesn't contain restricted/unsupported characters
  [#568](https://github.com/CCI-Tools/cate/issues/568)

## Version 2.0.0.dev7

* Cate Desktop hangs after upgrading WebAPI to 2.0.0.dev6
  [#569](https://github.com/CCI-Tools/cate/issues/569), using Tornado 5 webserver now.

## Version 2.0.0.dev6

* Activate script missing after "cate-cli" package installation
  [#569](https://github.com/CCI-Tools/cate/issues/569)
* Keep configuration of data stores path 
  [#439](https://github.com/CCI-Tools/cate/issues/439)

## Version 2.0.0.dev5

* Select long rectangles with ``subset_spatial()``
  [#541](https://github.com/CCI-Tools/cate/issues/541)
* Improve performance of ``subset_spatial()``, especially when masking complex polygons
  [#508](https://github.com/CCI-Tools/cate/issues/508)
* Select all pixels that are crossed by the given polygon in ``subset_spatial()``
  [#560](https://github.com/CCI-Tools/cate/issues/560)
* Enable ``subset_spatial()`` to work with all valid polygons, including sub-pixel ones.
  [#507](https://github.com/CCI-Tools/cate/issues/507)
* By default ``plot_map()`` and ``animate_map()`` now produce colormesh (pixel) plots.
  [#559](https://github.com/CCI-Tools/cate/issues/507)
* Fix issues with progress writing.

* Raise a more helpful error when Cate runs out of memory trying to save a plot.

## Version 2.0.0.dev4 

* Perform progress writing from the correct thread

## Version 2.0.0.dev3

* Operation to perform arbitrary dataset math
  [#556](https://github.com/CCI-Tools/cate/issues/556)
* New parameter `interval` for `animate_map()`


## Version 2.0.0.dev2

### Fixes

* CF valid_range not respected in data visualisation
  [#537](https://github.com/CCI-Tools/cate/issues/537)

## Version 2.0.0.dev1

### Improvements and new Features

* Added `data_frame_min(df)` and `data_frame_max(df)` operations to select features by min/max
  [#492](https://github.com/CCI-Tools/cate/issues/492)
* Added `data_frame_query(df, expr)` operation to query features
  [#486](https://github.com/CCI-Tools/cate/issues/486).
  If the data frame `df` contains a geometry column (a `GeoDataFrame` object),
  then the query expression `expr` can also contain geometric relationship tests,
  for example the expression
  `"population > 100000 and @within('-20, 40, 20, 80')"`
  could be used on a data frame to query for larger cities in Europe.
* Removed operation `read_geo_data_collection`. The preferred operation to read
  feature attribute tables ("data frames") with geometries from ESRI Shapefiles and GeoJSON files is
  `read_geo_data_frame`.
* CLI now launches a lot faster, e.g. try now `cate -h`
  [#58](https://github.com/CCI-Tools/cate/issues/58)
* Cate can now produce animated figures
  [#86](https://github.com/CCI-Tools/cate/issues/86)

### Fixes

* Be tolerant of "invalid" geometries passed to operations expecting
  polygon WKT values
  [#506](https://github.com/CCI-Tools/cate/issues/506)
* Cate wont work if installed on drive other than home drive
  [#466](https://github.com/CCI-Tools/cate/issues/466)
* Region constraint'-option for AEROSOL dataset returns 'code 20' error
  [#462](https://github.com/CCI-Tools/cate/issues/462)
* Address problems of a user working with Cloud and Aerosol
  [#478](https://github.com/CCI-Tools/cate/issues/478)
* Most projections not working in plot operations
  [#524](https://github.com/CCI-Tools/cate/issues/524)
* Resolve an index operation documentation issue
  [#496](https://github.com/CCI-Tools/cate/issues/496)
* Resolve a bug with wrong file open mode
  [#497](https://github.com/CCI-Tools/cate/issues/497)

## Version 1.0 (10.10.2017)

### Improvements and new Features

* List only data sources tested by the champion users
  [#435](https://github.com/CCI-Tools/cate/issues/435)
* Global temporal attributes are adjusted automatically when opening new datasets
* Global temporal attributes are adjusted automatically when converting from data frames
* Normalization and subsetting operation implementation logic is refactored out to util so that it can be re-used throughout Cate

### Fixes

* Get rid of Python user warnings
  [#446](https://github.com/CCI-Tools/cate/issues/446)
* Missing static background map
  [#453](https://github.com/CCI-Tools/cate/issues/453)
* Fixed displaying broken/incomplete/canceled data sources on local data sources list
  [#375](https://github.com/CCI-Tools/cate/issues/375)
* Generated resource names not always unique
  [#391](https://github.com/CCI-Tools/cate/issues/391)
* Multiple concurrent attempts to load the ODP index now always return the same result
  [#386](https://github.com/CCI-Tools/cate/issues/386)
* Use global temporal attributes to determine temporal resolution in aggregation operations
  [#340](https://github.com/CCI-Tools/cate/issues/340)
* Only allow valid python identifiers as resource names
  [#436](https://github.com/CCI-Tools/cate/issues/436)
* OS X installation error
  [#438](https://github.com/CCI-Tools/cate/issues/438)

## Version 0.9.0

### Improvements and new Features

* Added check if copying/downloading DS failed without any progress/complete files
  if so, remove empty DS
  [#375](https://github.com/CCI-Tools/cate/issues/375)
* Min/max computation should be monitored
  [#384](https://github.com/CCI-Tools/cate/issues/384)
* Added API to annotate deprecated operations and operation input/outputs.
  Refer to `op`, `op_input`, `op_output` decorators in `cate.op`.
  [#381](https://github.com/CCI-Tools/cate/issues/381)
* Configure default color maps
  [#372](https://github.com/CCI-Tools/cate/issues/372)
* Hide problematic ODP data sources
  [#368](https://github.com/CCI-Tools/cate/issues/368)
* Coregistration operation now works on n-dimensional datasets
  [#36](https://github.com/CCI-Tools/cate/issues/36)
* Add use case 2 script [#327](https://github.com/CCI-Tools/cate/issues/327)
  and [#146](https://github.com/CCI-Tools/cate/issues/146)
* long_term_average, temporal_aggregation, detect_outliers, spatial_subset and plot now work with both - datasets and dataframes.
* Unified backend of CLI and GUI on WebSocket [#120](https://github.com/CCI-Tools/cate/issues/120)
  As the GUI uses WebSocket, this remove a bit of duplicated code.
* The `pearson_correlation` operation has been split into two operations:
  * `pearson_correlation_simple` that produces a single pair of a correlation
    coefficient and a probability value for the given timeseries.
  * `pearson_correlation_map` produces a map of correlation coefficients and p-values
    and outputs this as a dataset that can be worked with further.
  Performance of pearson correlation has been radically improved. In addition, the operations can now
  accept both, a dataset and a dataframe and a map can be created also by
  performing correlation of a single timeseries against all spatial points in the
  other dataset.
* A uniform way of handling spatiotemporal global attributes has been introduced
* External executables such as the *CCI Land Cover User Tool*, the *CCI SST Regridding Tool*, or
  the *MPI Climate Data Operators* can now be registered as operations.
* In summary, workflows can now have steps of the following types:
  - A step that invokes a registered Cate operation, which is the default
    ```json
    {
         "op": <qualified op name>
    }
    ```
  - A step that invokes an external executable
    ```json
    {
         "command": <command pattern>,
         "cwd": <current working directory>
         "env": <dict of environment variables>
    }
    ```
  - A step that invokes another (JSON) workflow
    ```json
    {
         "workflow": <workflow JSON path>
    }
    ```
  - A step that executes a Python expression
    ```json
    {
         "expression": <Python expression>
    }
    ```
* Searching data sources from the CLI using "cate ds list -n" now matches against id and title
* Added `plot_scatter` and `plot_contour` operations ([#278](https://github.com/CCI-Tools/cate/issues/278)).
* Most `plot_` operations now have a new `title` parameter.
* A function annotated by one of the operator decorators (`@op`, `@op_input`, `@op_return`, `@op_output`)
  will be turned into an *operation registration* which is also callable.
  Calling the *operation registration* will validate all inputs and then pass arguments and
  keyword-arguments to the actual, original function.
* New `FileLike` type.
* Changed the JSON object representation of a (xarray/NetCDF-CF) variable to include all variable
  attributes. This changes the the response of various REST/WebSocket calls that return a workspace.


### Fixes

* Fixed reading datasource temporal coverage from config file (obsolete format)
  [#373](https://github.com/CCI-Tools/cate/issues/373)
* Merged (removed duplicated) meta information in datasource config file
  [#301](https://github.com/CCI-Tools/cate/issues/301)
* Land Cover CCI display must use dedicated color map
  [#364](https://github.com/CCI-Tools/cate/issues/364)
* Land Cover CCI data display wrongly positioned (temp. hack!)
  [#361](https://github.com/CCI-Tools/cate/issues/361)
* Make alpha blending work for all color maps
  [#360](https://github.com/CCI-Tools/cate/issues/360)
* CLI monitor not working
  [#353](https://github.com/CCI-Tools/cate/issues/353)
* GUI-Preferences for data store files do not overwrite conf.py
  [#350](https://github.com/CCI-Tools/cate/issues/350)
* Filter 't0' in the `make_local` step of **SOILMOISTURE** data sources to make the data usable
  [#326](https://github.com/CCI-Tools/cate/issues/326)
* Updated information about temporal, spatial coverage and variables of copied from ODP data sources (constraint-aware)
  [#315](https://github.com/CCI-Tools/cate/issues/315)
* Verify operations against the operation development checklist to ensure some
  quality baseline.
  [#291](https://github.com/CCI-Tools/cate/issues/291)
* Use only tags from a predefined set (maybe module name && list in developers' guide)
  [#280](https://github.com/CCI-Tools/cate/issues/280)
* Added option to use open_dataset in workflow with automatic copying remote data source and reusing/re-opening previusly copied data (constraint-aware)
  [#287](https://github.com/CCI-Tools/cate/issues/287)
* Generate unique default ID for local copies of remote data sources (constraint-aware)
  [#277](https://github.com/CCI-Tools/cate/issues/277)
* Coregistration works with n-dimensional datasets
  [#36](https://github.com/CCI-Tools/cate/issues/36)
  [#348](https://github.com/CCI-Tools/cate/issues/348)
* Date and time columns in CSV data are converted into datetime objects
* Fix use case 6 script
* Fix #320 (wrong file dialog for enso_nino34 operation in GUI)
* Fix temporal coverage for ODP datasets that are listed as a single dataset in the CSW and as multiple in the ESGF
* Fixed [#309](https://github.com/CCI-Tools/cate/issues/309)
* Ensure that our tile size matches the expected tile size: resize and fill in background value.
* Take tile size from dask, this should yield to better performance
* Fixed [#299](https://github.com/CCI-Tools/cate/issues/299)
    * renamed property `cate.core.ds.DataSource.name` to `id` 
    * renamed property `cate.core.ds.DataStore.name` to `id` 
    * renamed and changed signature of function `cate.core.ds.DataStore.query_data_sources(..., name=None)` 
      to `find_data_sources(..., id=None, query_expr=None)`
    * changed signature of method `cate.core.ds.DataStore.query(name, ...)` to `query(id=None, query_expr=None, ...)`
    * renamed and changed signature of method `cate.core.ds.DataSource.matches_filter(name)` to `matches(id=None, query_expr=None)`
    * added `title` property to `cate.core.ds.DataStore` and `cate.core.ds.DataSource`
    * made use of the new `id` and `title` properties of both `DataStore` and `DataSource` in their 
      JSON representations.
* Fixed [#294](https://github.com/CCI-Tools/cate/issues/294)
* Fixed [#286](https://github.com/CCI-Tools/cate/issues/286)
* Fixed [#285](https://github.com/CCI-Tools/cate/issues/285)
* Fixed [#283](https://github.com/CCI-Tools/cate/issues/283)
* Fixed [#281](https://github.com/CCI-Tools/cate/issues/281)
* Fixed [#270](https://github.com/CCI-Tools/cate/issues/270)
* Fixed [#273](https://github.com/CCI-Tools/cate/issues/273)
* Fixed [#262](https://github.com/CCI-Tools/cate/issues/262)
* Fixed [#201](https://github.com/CCI-Tools/cate/issues/201)
* Fixed [#223](https://github.com/CCI-Tools/cate/issues/223)
* Fixed [#267](https://github.com/CCI-Tools/cate/issues/267)
* Fixed a problem with getting the variable statistics for variables with more that 3 dimensions
* Switch CSW to same URL as the ODP
* JSON-RPC protocol changed slightly: method `__cancelJob__` has been renamed to `__cancel__`
  and its only parameter `jobId` became `id`.
* Fixed packaging location of file `countries.geojson` so that Cate Desktop can display it
* Fixed [#259](https://github.com/CCI-Tools/cate/issues/259)
* Fixed problem when the `lon` or `lat` coordinate variables were empty.
  See comments in [#276](https://github.com/CCI-Tools/cate/issues/276).


## Version 0.8.0

### Improvements and new Features

* Various documentation updates.
* `cate.webapi.websocket` now understands the operations
  `clean_workspace(base_dir)` and `delete_workspace_resource(basedir, res_name)`.

### Fixes

* Fixed wrong error message that was raised, when attempting to delete a resource on which other steps
  still depend on.
* Fixed [#263](https://github.com/CCI-Tools/cate/issues/263)
* Fixed [#257](https://github.com/CCI-Tools/cate/issues/257)

## Version 0.7.0

Initial version for testing.<|MERGE_RESOLUTION|>--- conflicted
+++ resolved
@@ -9,16 +9,11 @@
   For this reason, the Cate App UI is now bundled with the Cate server
   and served via the endpoint "/app".
 
-<<<<<<< HEAD
-* The "local" data store is now configured to use the current 
-  working directory as root.
-  
+* The "local" data store is now configured to use a given 
+  server root path.
+
 * Cached data is now written into a sub-folder `cate-local/{data_store_id}` 
   within Cate server's root path unless another folder is specified. 
-=======
-* The "local" data store is now configured to use a given
-  server root path.
->>>>>>> 02997dae
 
 * Removed the `cate upd` CLI command.
 
