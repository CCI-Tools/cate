--- conflicted
+++ resolved
@@ -1,10 +1,7 @@
 ## Version 2.1.3 (in dev)
-<<<<<<< HEAD
-
+
+* Changed CCI ODP url from test service to production service (archive.opensearch.ceda.ac.uk) (#951)
 * The `read_zarr()` operation now accepts credentials. (#953)
-=======
-* Changed CCI ODP url from test service to production service (archive.opensearch.ceda.ac.uk) (#951)
->>>>>>> 4b885290
 
 ## Version 2.1.2
 
