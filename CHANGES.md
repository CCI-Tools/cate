--- conflicted
+++ resolved
@@ -6,21 +6,14 @@
   * `pearson_correlation_simple` that produces a single pair of a correlation
     coefficient and a probability value for the given timeseries.
   * `pearson_correlation_map` produces a map of correlation coefficients and p-values
-    and outputs this as a dataset that can be worked with further.
-    
+    and outputs this as a dataset that can be worked with further.    
   Performance of pearson correlation has been radically improved. In addition, the operations can now
   accept both, a dataset and a dataframe and a map can be created also by
   performing correlation of a single timeseries against all spatial points in the
   other dataset.
+* A uniform way of handling spatiotemporal global attributes has been introduced
 * External executables such as the *CCI Land Cover User Tool*, the *CCI SST Regridding Tool*, or
-<<<<<<< HEAD
   the *MPI Climate Data Operators* can now be registered as operations. (ONGOING)
-* A uniform way of handling spatiotemporal global attributes has been introduced
-
-### Issues Fixed
-
-=======
-  the *MPI Climate Data Operators* can now be registered as operations.
 * In summary, workflows can now have steps of the following types:
   - A step that invokes a registered Cate operation, which is the default
     ```json
@@ -51,9 +44,8 @@
 
 ### Issues Fixed/Resolved
 
+* Fixed [#294](https://github.com/CCI-Tools/cate-core/issues/294)
 * Fixed [#286](https://github.com/CCI-Tools/cate-core/issues/286)
-* Fixed [#285](https://github.com/CCI-Tools/cate-core/issues/285)
->>>>>>> bc419f46
 * Fixed [#285](https://github.com/CCI-Tools/cate-core/issues/285)
 * Fixed [#283](https://github.com/CCI-Tools/cate-core/issues/283)
 * Fixed [#281](https://github.com/CCI-Tools/cate-core/issues/281)
@@ -61,12 +53,8 @@
 * Fixed [#273](https://github.com/CCI-Tools/cate-core/issues/273)
 * Fixed [#262](https://github.com/CCI-Tools/cate-core/issues/262)
 * Fixed [#201](https://github.com/CCI-Tools/cate-core/issues/201)
-<<<<<<< HEAD
-* Fixed [#294](https://github.com/CCI-Tools/cate-core/issues/294)
 * Fixed [#223](https://github.com/CCI-Tools/cate-core/issues/223)
-=======
 * Fixed a problem with getting the variable statistics for variables with more that 3 dimensions
->>>>>>> bc419f46
 
 ## Changes in version 0.9.0.dev3
 
