name: cate-env
channels:
  - conda-forge
dependencies:
<<<<<<< HEAD
  - python==3.6
  - conda>=4.6
=======
>>>>>>> 6d1fd74e
  # Runtime libs
  - bokeh>=1.3
  - boto3>=1.11
  - botocore>=1.14
  - cartopy>=0.17.0
  - conda>=4.8
  - cython>=0.29.2
  - dask>=2.10
  - fiona>=1.8.6
  - geopandas>=0.6.3
  - geos>=3.7.1
  - geotiff>=1.4.2
  - h5netcdf>=0.8.0
  - h5py>=2.10.0
  - hdf4>=4.2.13
  - hdf5>=1.10.4
<<<<<<< HEAD
  - jdcal>=1.4
  - lxml>=4.5
  - matplotlib>=3.0
  - numba>=0.45
  - numpy>=1.15
  - netcdf4>=1.5
  - owslib>=0.18
  - pandas>=0.25,<1.0
  - pillow>=6.2
=======
  - jdcal>=1.4.1
  - matplotlib-base>=3.1.3
  - numba>=0.48.0
  - numpy>=1.18.1
  - netcdf4>=1.5.1.2
  - owslib>=0.19.1
  - pandas<0.25
  - pillow>=7.0.0
>>>>>>> 6d1fd74e
  - pip
  - psutil>=5.7.0
  - pyepsg>=0.4.0
<<<<<<< HEAD
  - pyproj>=1.9.5
  - pyshp>=2.0
  - python-dateutil>=2.8
  - s3transfer>=0.1.13
  - scipy>=1.1.0
  - setuptools>=41
  - shapely>=1.6
  - tornado>=5.1
  - xarray>=0.14.1,<0.15
  - yaml>=0.1.7
=======
  - pyproj<2.0
  - pyshp>=2.1.0
  # We require Python 3.7 as tornado 6.0.3 doesn't work with Python 3.8
  - python=3.7
  - python-dateutil>=2.8.1
  - s3transfer>=0.3.3
  - scipy>=1.4.1
  - setuptools
  - shapely>=1.6.4
  - tornado>=6.0
  - xarray>=0.14
  - yaml>=0.2.2
  - zarr>=2.4
>>>>>>> 6d1fd74e
  # Test lib
  - flake8
  - pytest
  - pytest-cov<|MERGE_RESOLUTION|>--- conflicted
+++ resolved
@@ -2,11 +2,6 @@
 channels:
   - conda-forge
 dependencies:
-<<<<<<< HEAD
-  - python==3.6
-  - conda>=4.6
-=======
->>>>>>> 6d1fd74e
   # Runtime libs
   - bokeh>=1.3
   - boto3>=1.11
@@ -23,17 +18,6 @@
   - h5py>=2.10.0
   - hdf4>=4.2.13
   - hdf5>=1.10.4
-<<<<<<< HEAD
-  - jdcal>=1.4
-  - lxml>=4.5
-  - matplotlib>=3.0
-  - numba>=0.45
-  - numpy>=1.15
-  - netcdf4>=1.5
-  - owslib>=0.18
-  - pandas>=0.25,<1.0
-  - pillow>=6.2
-=======
   - jdcal>=1.4.1
   - matplotlib-base>=3.1.3
   - numba>=0.48.0
@@ -42,22 +26,9 @@
   - owslib>=0.19.1
   - pandas<0.25
   - pillow>=7.0.0
->>>>>>> 6d1fd74e
   - pip
   - psutil>=5.7.0
   - pyepsg>=0.4.0
-<<<<<<< HEAD
-  - pyproj>=1.9.5
-  - pyshp>=2.0
-  - python-dateutil>=2.8
-  - s3transfer>=0.1.13
-  - scipy>=1.1.0
-  - setuptools>=41
-  - shapely>=1.6
-  - tornado>=5.1
-  - xarray>=0.14.1,<0.15
-  - yaml>=0.1.7
-=======
   - pyproj<2.0
   - pyshp>=2.1.0
   # We require Python 3.7 as tornado 6.0.3 doesn't work with Python 3.8
@@ -71,7 +42,6 @@
   - xarray>=0.14
   - yaml>=0.2.2
   - zarr>=2.4
->>>>>>> 6d1fd74e
   # Test lib
   - flake8
   - pytest
