# The MIT License (MIT)
# Copyright (c) 2018 by the ESA CCI Toolbox development team and contributors
#
# Permission is hereby granted, free of charge, to any person obtaining a copy of
# this software and associated documentation files (the "Software"), to deal in
# the Software without restriction, including without limitation the rights to
# use, copy, modify, merge, publish, distribute, sublicense, and/or sell copies
# of the Software, and to permit persons to whom the Software is furnished to do
# so, subject to the following conditions:
#
# The above copyright notice and this permission notice shall be included in all
# copies or substantial portions of the Software.
#
# THE SOFTWARE IS PROVIDED "AS IS", WITHOUT WARRANTY OF ANY KIND, EXPRESS OR
# IMPLIED, INCLUDING BUT NOT LIMITED TO THE WARRANTIES OF MERCHANTABILITY,
# FITNESS FOR A PARTICULAR PURPOSE AND NONINFRINGEMENT. IN NO EVENT SHALL THE
# AUTHORS OR COPYRIGHT HOLDERS BE LIABLE FOR ANY CLAIM, DAMAGES OR OTHER
# LIABILITY, WHETHER IN AN ACTION OF CONTRACT, TORT OR OTHERWISE, ARISING FROM,
# OUT OF OR IN CONNECTION WITH THE SOFTWARE OR THE USE OR OTHER DEALINGS IN THE
# SOFTWARE.


import json
import urllib.parse
import urllib.request
from typing import List, Tuple, Optional, Any, Union

from tornado import gen, ioloop, websocket

from cate.conf.defaults import WEBAPI_WORKSPACE_TIMEOUT, WEBAPI_RESOURCE_TIMEOUT, WEBAPI_PLOT_TIMEOUT
from cate.core.workspace import Workspace, OpKwArgs
from cate.core.wsmanag import WorkspaceManager
from cate.util.misc import encode_url_path
from cate.util.monitor import Monitor
from cate.util.safe import safe_eval
from cate.util.web.serviceinfo import join_address_and_port

__author__ = "Norman Fomferra (Brockmann Consult GmbH)"


class WebAPIWorkspaceManager(WorkspaceManager):
    """
    Implementation of the WorkspaceManager interface against a WebSocket using a JSON RPC protocol.
    """

    def __init__(self, service_info: dict, conn_timeout: float = 5, rpc_timeout: float = 120):
        address = service_info.get('address', None) or 'localhost'
        port = service_info.get('port', None)
        if not port:
            raise ValueError('missing "port" number in service_info argument')
        self.base_url = f'http://{join_address_and_port(address, port)}'
        self.ws_url = f'ws://{join_address_and_port(address, port)}/api'
        self.ws_client = WebSocketClient(self.ws_url)
        self.ws_client.connect(conn_timeout)
        self.rpc_timeout = rpc_timeout

    def _url(self, path_pattern: str, path_args: dict = None, query_args: dict = None) -> str:
        return self.base_url + encode_url_path(path_pattern, path_args=path_args, query_args=query_args)

    def _invoke_method(self, method, params, timeout: float = None,
                       monitor: Monitor = Monitor.NONE):
        rpc_response = self.ws_client.invoke_method(method, params, timeout=timeout, monitor=monitor)
        error_info = rpc_response.get('error')
        if error_info:
            WebAPIWorkspaceManager._raise_error(error_info)
        return rpc_response.get('response')

    def _fetch_json(self, url, data=None, timeout: float = None):
        with urllib.request.urlopen(url, data=data, timeout=timeout or self.rpc_timeout) as response:
            json_text = response.read()
        json_response = json.loads(json_text.decode('utf-8'))
        status = json_response.get('status')
        if status == 'error':
            WebAPIWorkspaceManager._raise_error(json_response.get('error'))
        return json_response.get('content')

    @staticmethod
    def _raise_error(error_info):
        exc_type = None
        if error_info:
            message = error_info.get('message') or ''
            error_ex_info = error_info.get('data')
            if error_ex_info:
                exc_type_name = error_ex_info.get('exception')
                if exc_type_name:
                    # noinspection PyBroadException
                    try:
                        exc_type = safe_eval(exc_type_name)
                    except Exception:
                        pass
                # TODO (forman): find out how can we preserve traceback without adding it to the message string
                # tb = error_ex_info.get('traceback')
        else:
            message = 'Unknown error from WebAPI service.'

        exc = None
        if exc_type:
            # noinspection PyBroadException
            try:
                exc = exc_type(message)
            except Exception:
                pass

        if exc is None:
            exc = RuntimeError(message)

        raise exc

    # noinspection PyMethodMayBeStatic
    def _query(self, **kwargs):
        return {key: value for key, value in kwargs.items() if value is not None}

    def _post_data(self, **kwargs):
        data = urllib.parse.urlencode(self._query(**kwargs))
        return data.encode() if data else None

    @classmethod
    def get_traceback_header(cls) -> str:
        traceback_title = 'Cate WebAPI service traceback'
        traceback_line = len(traceback_title) * '='
        return '\n' + traceback_line + '\n' + traceback_title + '\n' + traceback_line + '\n'

    def get_open_workspaces(self) -> List[Workspace]:
        json_list = self._invoke_method("get_open_workspaces", dict(), timeout=WEBAPI_WORKSPACE_TIMEOUT)
        return [Workspace.from_json_dict(ws_json_dict) for ws_json_dict in json_list]

    def list_workspace_names(self) -> List[str]:
        json_list = self._invoke_method("list_workspace_names", dict(), timeout=WEBAPI_WORKSPACE_TIMEOUT)
        return json_list

    def get_workspace(self, base_dir: str) -> Workspace:
        json_dict = self._invoke_method("get_workspace", dict(base_dir=base_dir), timeout=WEBAPI_WORKSPACE_TIMEOUT)
        return Workspace.from_json_dict(json_dict)

    def new_workspace(self, base_dir: str, description: str = None) -> Workspace:
        json_dict = self._invoke_method("new_workspace", dict(base_dir=base_dir, description=description),
                                        timeout=WEBAPI_WORKSPACE_TIMEOUT)
        return Workspace.from_json_dict(json_dict)

    def open_workspace(self, base_dir: str, monitor: Monitor = Monitor.NONE) -> Workspace:
        json_dict = self._invoke_method("open_workspace", dict(base_dir=base_dir),
                                        timeout=WEBAPI_WORKSPACE_TIMEOUT,
                                        monitor=monitor)
        return Workspace.from_json_dict(json_dict)

    def close_workspace(self, base_dir: str) -> None:
        self._invoke_method("close_workspace", dict(base_dir=base_dir), timeout=WEBAPI_WORKSPACE_TIMEOUT)

    def close_all_workspaces(self) -> None:
        self._invoke_method("close_all_workspaces", dict(), timeout=WEBAPI_WORKSPACE_TIMEOUT)

    def save_workspace_as(self, base_dir: str, to_dir: str, monitor: Monitor = Monitor.NONE) -> Workspace:
        json_dict = self._invoke_method("save_workspace_as",
                                        dict(base_dir=base_dir, to_dir=to_dir),
                                        timeout=WEBAPI_WORKSPACE_TIMEOUT,
                                        monitor=monitor)
        return Workspace.from_json_dict(json_dict)

    def save_workspace(self, base_dir: str, monitor: Monitor = Monitor.NONE) -> Workspace:
        json_dict = self._invoke_method("save_workspace", dict(base_dir=base_dir),
                                        timeout=WEBAPI_WORKSPACE_TIMEOUT,
                                        monitor=monitor)
        return Workspace.from_json_dict(json_dict)

    def save_all_workspaces(self, monitor: Monitor = Monitor.NONE) -> None:
        self._invoke_method("save_all_workspaces", dict(), timeout=WEBAPI_WORKSPACE_TIMEOUT, monitor=monitor)

<<<<<<< HEAD
    def delete_workspace(self, base_dir: str, remove_completely: bool=False) -> None:
        self._invoke_method("delete_workspace", dict(base_dir=base_dir,remove_completely=remove_completely), timeout=WEBAPI_WORKSPACE_TIMEOUT)
=======
    def delete_workspace(self, base_dir: str, remove_completely: bool = False) -> None:
        self._invoke_method("delete_workspace",
                            dict(base_dir=base_dir, remove_completely=remove_completely),
                            timeout=WEBAPI_WORKSPACE_TIMEOUT)
>>>>>>> a23131d7

    def clean_workspace(self, base_dir: str) -> Workspace:
        json_dict = self._invoke_method("clean_workspace", dict(base_dir=base_dir), timeout=WEBAPI_WORKSPACE_TIMEOUT)
        return Workspace.from_json_dict(json_dict)

    def run_op_in_workspace(self, base_dir: str, op_name: str, op_args: OpKwArgs,
                            monitor: Monitor = Monitor.NONE) -> Union[Any, None]:
        return self._invoke_method("run_op_in_workspace",
                                   dict(base_dir=base_dir, op_name=op_name, op_args=op_args),
                                   timeout=WEBAPI_WORKSPACE_TIMEOUT,
                                   monitor=monitor)

    def delete_workspace_resource(self, base_dir: str, res_name: str) -> Workspace:
        json_dict = self._invoke_method("delete_workspace_resource",
                                        dict(base_dir=base_dir, res_name=res_name),
                                        timeout=WEBAPI_RESOURCE_TIMEOUT)
        return Workspace.from_json_dict(json_dict)

    def set_workspace_resource_persistence(self, base_dir: str, res_name: str, persistent: bool) -> Workspace:
        json_dict = self._invoke_method("set_workspace_resource_persistence",
                                        dict(base_dir=base_dir, res_name=res_name, persistent=persistent),
                                        timeout=WEBAPI_RESOURCE_TIMEOUT)
        return Workspace.from_json_dict(json_dict)

    def set_workspace_resource(self,
                               base_dir: str,
                               op_name: str,
                               op_args: OpKwArgs,
                               res_name: Optional[str] = None,
                               overwrite: bool = False,
                               monitor: Monitor = Monitor.NONE) -> Tuple[Workspace, str]:
        json_list = self._invoke_method("set_workspace_resource",
                                        dict(base_dir=base_dir, res_name=res_name, op_name=op_name,
                                             op_args=op_args, overwrite=overwrite),
                                        timeout=WEBAPI_RESOURCE_TIMEOUT,
                                        monitor=monitor)
        return Workspace.from_json_dict(json_list[0]), json_list[1]

    def rename_workspace_resource(self, base_dir: str,
                                  res_name: str, new_res_name: str) -> Workspace:
        json_dict = self._invoke_method("rename_workspace_resource",
                                        dict(base_dir=base_dir, res_name=res_name, new_res_name=new_res_name),
                                        timeout=WEBAPI_RESOURCE_TIMEOUT)
        return Workspace.from_json_dict(json_dict)

    def write_workspace_resource(self, base_dir: str, res_name: str,
                                 file_path: str, format_name: str = None,
                                 monitor: Monitor = Monitor.NONE) -> None:
        self._invoke_method("write_workspace_resource",
                            dict(base_dir=base_dir, res_name=res_name,
                                 file_path=file_path, format_name=format_name),
                            timeout=WEBAPI_RESOURCE_TIMEOUT)

    def plot_workspace_resource(self, base_dir: str, res_name: str,
                                var_name: str = None, file_path: str = None,
                                monitor: Monitor = Monitor.NONE) -> None:
        url = self._url('/ws/res/plot/{base_dir}/{res_name}',
                        path_args=dict(base_dir=base_dir, res_name=res_name),
                        query_args=self._query(var_name=var_name, file_path=file_path))
        self._fetch_json(url, timeout=WEBAPI_RESOURCE_TIMEOUT + WEBAPI_PLOT_TIMEOUT)

    def print_workspace_resource(self, base_dir: str, res_name_or_expr: str = None,
                                 monitor: Monitor = Monitor.NONE) -> None:
        self._invoke_method("print_workspace_resource",
                            dict(base_dir=base_dir, res_name_or_expr=res_name_or_expr),
                            timeout=WEBAPI_RESOURCE_TIMEOUT,
                            monitor=monitor)

    def _create_scratch_dir(self, scratch_dir_name: str) -> str:
        return ''

    def _resolve_target_path(self, target_dir: str) -> str:
        return ''


class WebSocketClient(object):
    def __init__(self, url):
        self.url = url
        self.connection = None
        self.current_method_id = 1

    def connect(self, timeout: float):
        ioloop.IOLoop.current().run_sync(self._connect, timeout=timeout)

    def invoke_method(self, method, params, timeout, monitor: Monitor) -> dict:
        json_rpc_request = self._new_rpc_request(method, params)

        def do_json_rpc() -> dict:
            return _do_json_rpc(self.connection, json_rpc_request, monitor)

        return ioloop.IOLoop.current().run_sync(do_json_rpc, timeout=timeout)

    def close(self):
        if self.connection is not None:
            self.connection.close()
            self.connection = None

    @gen.coroutine
    def _connect(self):
        self.connection = yield websocket.websocket_connect(self.url)

    def _new_rpc_request(self, method_name, method_params) -> dict:
        return dict(jsonrpc='2.0',
                    id=self._new_method_id(),
                    method=method_name,
                    params=method_params)

    def _new_method_id(self) -> int:
        new_method_id = self.current_method_id
        self.current_method_id += 1
        return new_method_id


@gen.coroutine
def _do_json_rpc(web_socket, rpc_request: dict, monitor: Monitor) -> dict:
    web_socket.write_message(json.dumps(rpc_request))
    work_reported = None
    started = False
    while True and (monitor is None or not monitor.is_cancelled()):
        response_str = yield web_socket.read_message()
        rpc_response = json.loads(response_str)
        if 'progress' in rpc_response:
            if monitor:
                progress = rpc_response['progress']
                total = progress.get('total')
                label = progress.get('label')
                worked = progress.get('worked')
                msg = progress.get('message')

                if not started:
                    monitor.start(label or "start", total_work=total)
                    started = True

                if started:
                    if worked:
                        if work_reported is None:
                            work_reported = 0.0
                        work = worked - work_reported
                        work_reported = worked
                    else:
                        work = None
                    monitor.progress(work=work, msg=msg)
        else:
            if monitor and started:
                monitor.done()
            return rpc_response

    return {}<|MERGE_RESOLUTION|>--- conflicted
+++ resolved
@@ -165,15 +165,10 @@
     def save_all_workspaces(self, monitor: Monitor = Monitor.NONE) -> None:
         self._invoke_method("save_all_workspaces", dict(), timeout=WEBAPI_WORKSPACE_TIMEOUT, monitor=monitor)
 
-<<<<<<< HEAD
-    def delete_workspace(self, base_dir: str, remove_completely: bool=False) -> None:
-        self._invoke_method("delete_workspace", dict(base_dir=base_dir,remove_completely=remove_completely), timeout=WEBAPI_WORKSPACE_TIMEOUT)
-=======
     def delete_workspace(self, base_dir: str, remove_completely: bool = False) -> None:
         self._invoke_method("delete_workspace",
                             dict(base_dir=base_dir, remove_completely=remove_completely),
                             timeout=WEBAPI_WORKSPACE_TIMEOUT)
->>>>>>> a23131d7
 
     def clean_workspace(self, base_dir: str) -> Workspace:
         json_dict = self._invoke_method("clean_workspace", dict(base_dir=base_dir), timeout=WEBAPI_WORKSPACE_TIMEOUT)
