# The MIT License (MIT)
# Copyright (c) 2016, 2017 by the ESA CCI Toolbox development team and contributors
#
# Permission is hereby granted, free of charge, to any person obtaining a copy of
# this software and associated documentation files (the "Software"), to deal in
# the Software without restriction, including without limitation the rights to
# use, copy, modify, merge, publish, distribute, sublicense, and/or sell copies
# of the Software, and to permit persons to whom the Software is furnished to do
# so, subject to the following conditions:
#
# The above copyright notice and this permission notice shall be included in all
# copies or substantial portions of the Software.
#
# THE SOFTWARE IS PROVIDED "AS IS", WITHOUT WARRANTY OF ANY KIND, EXPRESS OR
# IMPLIED, INCLUDING BUT NOT LIMITED TO THE WARRANTIES OF MERCHANTABILITY,
# FITNESS FOR A PARTICULAR PURPOSE AND NONINFRINGEMENT. IN NO EVENT SHALL THE
# AUTHORS OR COPYRIGHT HOLDERS BE LIABLE FOR ANY CLAIM, DAMAGES OR OTHER
# LIABILITY, WHETHER IN AN ACTION OF CONTRACT, TORT OR OTHERWISE, ARISING FROM,
# OUT OF OR IN CONNECTION WITH THE SOFTWARE OR THE USE OR OTHER DEALINGS IN THE
# SOFTWARE.

import datetime
import os
import platform
from collections import OrderedDict
from typing import List, Sequence, Optional, Any, Tuple, Dict

import xarray as xr

from cate.conf import conf
from cate.conf.defaults import GLOBAL_CONF_FILE
from cate.conf.userprefs import set_user_prefs, get_user_prefs
from cate.core.ds import DATA_STORE_REGISTRY
from cate.core.op import OP_REGISTRY
from cate.core.workspace import OpKwArgs, Workspace
from cate.core.wsmanag import WorkspaceManager
from cate.util.misc import cwd
from cate.util.monitor import Monitor
from cate.util.sround import sround_range

__author__ = "Norman Fomferra (Brockmann Consult GmbH), " \
             "Marco Zühlke (Brockmann Consult GmbH)"


# noinspection PyMethodMayBeStatic
class WebSocketService:
    """
    Object which implements Cate's server-side methods.

    All methods receive inputs deserialized from JSON-RPC requests and must
    return JSON-serializable outputs.

    :param: workspace_manager The current workspace manager.
    """

    def __init__(self, workspace_manager: WorkspaceManager):
        self.workspace_manager = workspace_manager

    def _resolve_path(self, path: str) -> str:
        """Resolve incoming path against workspace manager's root path."""
        return self.workspace_manager.resolve_path(path)

    def _resolve_workspace_dir(self, workspace_dir_or_name: str) -> str:
        """Resolve incoming workspace dir path or name against workspace manager's root path."""
        # TODO (forman): remove me! this method exists, because we have workspace_manager.resolve_workspace_dir()
        #   and this only because new_workspace() and save_workspace_as() take names instead of paths.
        return self.workspace_manager.resolve_workspace_dir(workspace_dir_or_name)

    def _serialize_workspace(self, workspace: Workspace) -> dict:
        """Serialize outgoing workspace JSON to have base_dir relative to workspace manager's root path."""
        workspace_json = workspace.to_json_dict()
        if self.workspace_manager.root_path:
            workspace_json['base_dir'] = os.path.sep + os.path.relpath(workspace_json['base_dir'],
                                                                       self.workspace_manager.root_path)
        return workspace_json

    def get_config(self) -> dict:
        return dict(data_stores_path=conf.get_data_stores_path(),
                    use_workspace_imagery_cache=conf.get_use_workspace_imagery_cache(),
                    default_res_pattern=conf.get_default_res_pattern(),
                    http_proxy=conf.get_http_proxy())

    def set_config(self, config: dict) -> None:

        # Read existing config file as text
        conf_text = ''
        # noinspection PyBroadException
        try:
            with open(GLOBAL_CONF_FILE, 'r') as fp:
                conf_text = fp.read()
        except Exception:
            # ok
            pass

        # Split into config file lines
        conf_lines = conf_text.split('\n')
        for key, value in config.items():
            if value:
                new_entry = '%s = %s' % (key, repr(value))
            else:
                new_entry = '# %s =' % key
            # Try replacing existing code lines starting with key
            # Replace in reverse line order, because config files are interpreted top-down
            indices = list(range(len(conf_lines)))
            indices.reverse()
            inserted = False
            for i in indices:
                conf_line = conf_lines[i]
                if conf_line.startswith('#'):
                    # If comment, remove leading whitespaces
                    conf_line = conf_line[1:].lstrip()
                # If it starts with key,
                # next character must be '='
                # and line must not end with line continuation character
                if conf_line.startswith(key) \
                        and conf_line[len(key):].lstrip().index('=') >= 0 \
                        and not conf_line.endswith('\\'):
                    conf_lines[i] = new_entry
                    inserted = True
                    break
            if not inserted:
                conf_lines.append(new_entry)

        # Now join lines back again and write modified config file
        conf_text = '\n'.join(conf_lines)
        with open(GLOBAL_CONF_FILE, 'w') as fp:
            fp.write(conf_text)

    def get_data_stores(self) -> List[Dict[str, Any]]:
        """
        Get registered data stores.

        :return: JSON-serializable list of data stores, sorted by name.
        """
        data_stores = sorted(DATA_STORE_REGISTRY.get_data_stores(), key=lambda ds: ds.title or ds.id)
        return [dict(id=data_store.id,
                     title=data_store.title,
                     isLocal=data_store.is_local,
                     description=data_store.description,
                     notices=[notice.to_dict() for notice in data_store.notices]) for data_store in data_stores]

    def get_data_sources(self, data_store_id: str, monitor: Monitor) -> List[Dict[str, Any]]:
        """
        Get data sources for a given data store.

        :param data_store_id: ID of the data store
        :param monitor: a progress monitor
        :return: JSON-serializable list of data sources, sorted by name.
        """
        data_store = DATA_STORE_REGISTRY.get_data_store(data_store_id)
        if data_store is None:
            raise ValueError('Unknown data store: "%s"' % data_store_id)
<<<<<<< HEAD
        data_ids = list(data_store.get_data_ids())
        data_sources = []
        for data_id in data_ids:
            data_sources.append(
                dict(
                    id=data_id[0],
                    title=data_id[1],
                    meta_info={}
            ))
        return data_sources

    def get_data_source_meta_info(self, data_store_id: str, data_source_id: str, monitor: Monitor) \
            -> Dict[str, Any]:
        """
        Get the temporal coverage of the data source.

        :param data_store_id: ID of the data store
        :param data_source_id: ID of the data source
        :param monitor: a progress monitor
        :return: JSON-serializable list of data sources, sorted by name.
        """
        data_store = DATA_STORE_REGISTRY.get_data_store(data_store_id)
        if data_store is None:
            raise ValueError('Unknown data store: "%s"' % data_store_id)
        data_source_descriptor = data_store.describe_data(data_source_id)
        return data_source_descriptor.attrs
=======
        data_sources = data_store.query(monitor=monitor)
        if data_store_id == 'esa_cci_odp_os':
            # Filter ESA Open Data Portal data sources
            data_source_dict = {ds.id: ds for ds in data_sources}
            data_source_ids = list(data_source_dict.keys())
            data_sources = [data_source_dict[ds_id] for ds_id in data_source_ids]

        data_sources = sorted(data_sources, key=lambda ds: ds.title or ds.id)

        serialized_data_sources = []
        for data_source in data_sources:
            verification_flags = list(data_source.verification_flags) \
                if data_source.verification_flags is not None else None
            type_specifier = data_source.type_specifier \
                if data_source.type_specifier is not None else None
            serialized_data_sources.append(dict(id=data_source.id,
                                                title=data_source.title,
                                                metaInfo=data_source.meta_info,
                                                verificationFlags=verification_flags,
                                                typeSpecifier=type_specifier))
        return serialized_data_sources
>>>>>>> 63e48e68

    def get_data_source_temporal_coverage(self, data_store_id: str, data_source_id: str, monitor: Monitor) \
            -> Dict[str, Any]:
        """
        Get the temporal coverage of the data source.

        :param data_store_id: ID of the data store
        :param data_source_id: ID of the data source
        :param monitor: a progress monitor
        :return: JSON-serializable list of data sources, sorted by name.
        """
        data_store = DATA_STORE_REGISTRY.get_data_store(data_store_id)
        if data_store is None:
            raise ValueError('Unknown data store: "%s"' % data_store_id)
        data_source_descriptor = data_store.describe_data(data_source_id)
        temporal_coverage = data_source_descriptor.time_range
        meta_info = OrderedDict()
        if temporal_coverage:
            start, end = temporal_coverage
            meta_info['temporal_coverage_start'] = start
            meta_info['temporal_coverage_end'] = end
        return meta_info

    def add_local_data_source(self, data_source_id: str, file_path_pattern: str, monitor: Monitor):
        """
        Adds a local data source made up of the specified files.

        :param data_source_id: The identifier of the local data source.
        :param file_path_pattern: The files path containing wildcards.
        :param monitor: a progress monitor.
        :return: JSON-serializable list of 'local' data sources, sorted by name.
        """
        data_store = DATA_STORE_REGISTRY.get_data_store('local')
        if data_store is None:
            raise ValueError('Unknown data store: "%s"' % 'local')
        with monitor.starting('Adding file data source', 100):
            # TODO use monitor, while extracting metadata
            data_store.add_pattern(data_source_id=data_source_id, files=self._resolve_path(file_path_pattern))
            return self.get_data_sources('local', monitor=monitor.child(100))

    def remove_local_data_source(self, data_source_id: str, remove_files: bool, monitor: Monitor) -> list:
        """
        Removes the datasource (and optionally the giles belonging  to it) from the local data store.

        :param data_source_id: The identifier of the local data source.
        :param remove_files: Wether to remove the files belonging to this data source.
        :param monitor: a progress monitor.
        :return: JSON-serializable list of 'local' data sources, sorted by name.
        """
        data_store = DATA_STORE_REGISTRY.get_data_store('local')
        if data_store is None:
            raise ValueError('Unknown data store: "%s"' % 'local')
        # TODO use monitor, while removing files
        data_store.remove_data_source(data_source_id, remove_files)
        return self.get_data_sources('local', monitor=monitor)

    def get_operations(self, registry=None) -> List[dict]:
        """
        Get registered operations.

        :return: JSON-serializable list of data sources, sorted by name.
        """
        registry = registry or OP_REGISTRY
        op_list = []
        for op_name, op_reg in registry.op_registrations.items():
            if op_reg.op_meta_info.header.get('deprecated') or op_name.startswith('_'):
                # do not list deprecated and private operations
                continue
            op_json_dict = op_reg.op_meta_info.to_json_dict()
            op_json_dict['name'] = op_name
            op_json_dict['inputs'] = [dict(name=name, **props) for name, props in op_json_dict['inputs'].items()
                                      if not (props.get('deprecated') or props.get('context'))]
            op_json_dict['outputs'] = [dict(name=name, **props) for name, props in op_json_dict['outputs'].items()
                                       if not props.get('deprecated')]
            op_list.append(op_json_dict)

        return sorted(op_list, key=lambda op: op['name'])

    def get_open_workspaces(self) -> Sequence[dict]:
        workspace_list = self.workspace_manager.get_open_workspaces()
        return [self._serialize_workspace(workspace) for workspace in workspace_list]

    def get_workspace(self, base_dir: str) -> dict:
        base_dir = self._resolve_workspace_dir(base_dir)
        workspace = self.workspace_manager.get_workspace(base_dir)
        return self._serialize_workspace(workspace)

    def list_workspace_names(self) -> Sequence[str]:
        workspace_names = self.workspace_manager.list_workspace_names()
        return workspace_names

    # see cate-desktop: src/renderer.states.WorkspaceState
    def new_workspace(self, base_dir: Optional[str], description: str = None) -> dict:
        base_dir = self._resolve_workspace_dir(base_dir) if base_dir else None
        workspace = self.workspace_manager.new_workspace(base_dir, description)
        return self._serialize_workspace(workspace)

    # see cate-desktop: src/renderer.states.WorkspaceState
    def open_workspace(self, base_dir: str, monitor: Monitor) -> dict:
        base_dir = self._resolve_workspace_dir(base_dir)
        with cwd(base_dir):
            workspace = self.workspace_manager.open_workspace(base_dir, monitor=monitor)
        return self._serialize_workspace(workspace)

    # see cate-desktop: src/renderer.states.WorkspaceState
    def close_workspace(self, base_dir: str) -> None:
        base_dir = self._resolve_workspace_dir(base_dir)
        self.workspace_manager.close_workspace(base_dir)

    def close_all_workspaces(self) -> None:
        self.workspace_manager.close_all_workspaces()

    def save_workspace(self, base_dir: str, monitor: Monitor) -> dict:
        base_dir = self._resolve_workspace_dir(base_dir)
        workspace = self.workspace_manager.save_workspace(base_dir, monitor=monitor)
        return self._serialize_workspace(workspace)

    def save_workspace_as(self, base_dir: str, to_dir: str, monitor: Monitor) -> dict:
        base_dir = self._resolve_workspace_dir(base_dir)
        workspace = self.workspace_manager.save_workspace_as(base_dir, to_dir, monitor=monitor)
        return self._serialize_workspace(workspace)

    def save_all_workspaces(self, monitor: Monitor = Monitor.NONE) -> None:
        self.workspace_manager.save_all_workspaces(monitor=monitor)

    def clean_workspace(self, base_dir: str) -> dict:
        base_dir = self._resolve_workspace_dir(base_dir)
        workspace = self.workspace_manager.clean_workspace(base_dir)
        return self._serialize_workspace(workspace)

    def delete_workspace(self, base_dir: str, remove_completely: bool = False) -> None:
        base_dir = self._resolve_workspace_dir(base_dir)
        self.workspace_manager.delete_workspace(base_dir, remove_completely)

    def rename_workspace_resource(self, base_dir: str, res_name: str, new_res_name) -> dict:
        base_dir = self._resolve_workspace_dir(base_dir)
        workspace = self.workspace_manager.rename_workspace_resource(base_dir, res_name, new_res_name)
        return self._serialize_workspace(workspace)

    def delete_workspace_resource(self, base_dir: str, res_name: str) -> dict:
        base_dir = self._resolve_workspace_dir(base_dir)
        workspace = self.workspace_manager.delete_workspace_resource(base_dir, res_name)
        return self._serialize_workspace(workspace)

    def set_workspace_resource(self,
                               base_dir: str,
                               op_name: str,
                               op_args: OpKwArgs,
                               res_name: Optional[str],
                               overwrite: bool,
                               monitor: Monitor) -> list:
        base_dir = self._resolve_workspace_dir(base_dir)
        with cwd(base_dir):
            workspace, res_name = self.workspace_manager.set_workspace_resource(base_dir,
                                                                                op_name,
                                                                                op_args,
                                                                                res_name=res_name,
                                                                                overwrite=overwrite,
                                                                                monitor=monitor)
            return [self._serialize_workspace(workspace), res_name]

    def set_workspace_resource_persistence(self, base_dir: str, res_name: str, persistent: bool) -> dict:
        base_dir = self._resolve_workspace_dir(base_dir)
        with cwd(base_dir):
            workspace = self.workspace_manager.set_workspace_resource_persistence(base_dir, res_name, persistent)
            return self._serialize_workspace(workspace)

    def write_workspace_resource(self, base_dir: str, res_name: str,
                                 file_path: str, format_name: str = None,
                                 monitor: Monitor = Monitor.NONE) -> None:
        base_dir = self._resolve_workspace_dir(base_dir)
        with cwd(base_dir):
            self.workspace_manager.write_workspace_resource(base_dir, res_name, file_path,
                                                            format_name=format_name, monitor=monitor)

    def run_op_in_workspace(self, base_dir: str, op_name: str, op_args: OpKwArgs,
                            monitor: Monitor = Monitor.NONE) -> Optional[Any]:
        with cwd(base_dir):
            return self.workspace_manager.run_op_in_workspace(base_dir, op_name, op_args, monitor=monitor)

    def extract_pixel_values(self, base_dir: str, source: str,
                             point: Tuple[float, float], indexers: dict) -> dict:
        base_dir = self._resolve_workspace_dir(base_dir)
        with cwd(base_dir):
            from cate.ops.subset import extract_point
            ds = self.workspace_manager.get_workspace(base_dir).resource_cache.get(source)
            if ds is None:
                return {}
            return extract_point(ds, point, indexers)

    def print_workspace_resource(self, base_dir: str, res_name_or_expr: str = None,
                                 monitor: Monitor = Monitor.NONE) -> None:
        base_dir = self._resolve_workspace_dir(base_dir)
        with cwd(base_dir):
            self.workspace_manager.print_workspace_resource(base_dir,
                                                            res_name_or_expr=res_name_or_expr, monitor=monitor)

    def get_color_maps(self):
        from cate.util.im.cmaps import get_cmaps
        return get_cmaps()

    # Note, we should turn this into an operation "actual_min_max(ds, var)"
    def get_workspace_variable_statistics(self, base_dir: str, res_name: str, var_name: str, var_index: Sequence[int],
                                          monitor=Monitor.NONE):
        base_dir = self._resolve_workspace_dir(base_dir)
        workspace_manager = self.workspace_manager
        workspace = workspace_manager.get_workspace(base_dir)
        if res_name not in workspace.resource_cache:
            raise ValueError('Unknown resource "%s"' % res_name)

        dataset = workspace.resource_cache[res_name]
        if not isinstance(dataset, xr.Dataset):
            raise ValueError('Resource "%s" must be a Dataset' % res_name)

        if var_name not in dataset:
            raise ValueError('Variable "%s" not found in "%s"' % (var_name, res_name))

        variable = dataset[var_name]
        if var_index:
            variable = variable[tuple(var_index)]

        with monitor.starting('Computing min/max', total_work=100.):
            with monitor.child(work=50.).observing('Computing min'):
                actual_min = float(variable.min(skipna=True))
            with monitor.child(work=50.).observing('Computing max'):
                actual_max = float(variable.max(skipna=True))

        actual_min, actual_max = sround_range((actual_min, actual_max), ndigits=2)
        return dict(min=actual_min, max=actual_max)

    def set_preferences(self, prefs: dict):
        set_user_prefs(prefs)

    def get_preferences(self) -> dict:
        return get_user_prefs()

    def update_file_node(self, path: str) -> dict:
        """
        Return updated file node at *path*.
        :param path: A normalized, absolute path that never has a trailing "/".
        :return: A JSON dictionary containing an updated file node at *path*.
        """
        if self.workspace_manager.root_path:
            path = self._resolve_path(path)

        if platform.system() == 'Windows':
            drive_letters = "ABCDEFGHIJKLMNOPQRSTUVWXYZ"
            if not path:
                child_nodes = []
                for letter in drive_letters:
                    drive_path = f'{letter}:/'
                    if os.path.exists(drive_path):
                        child_node = _new_file_node(f'{letter}:', is_dir=True)
                        try:
                            stat_result = os.stat(drive_path)
                            _update_file_node_stat_result(child_node, stat_result)
                        except OSError as error:
                            _update_file_node_error(child_node, error)
                        child_nodes.append(child_node)
                return _new_file_node('', is_dir=True, child_nodes=child_nodes, status="ready")
            if len(path) == 2 and path[0] in drive_letters and path[1] == ':':
                basename = path
                path = basename + '/'
            else:
                basename = os.path.basename(path)
        elif path == '':
            path = '/'
            basename = ''
        elif path == '/':
            basename = ''
        else:
            basename = os.path.basename(path)

        if path == self.workspace_manager.root_path or basename == '.':
            basename = ''

        if basename.startswith('.'):
            # Make it a little securer
            raise ValueError('cannot update hidden files')

        child_nodes = None
        is_dir = os.path.isdir(path)
        if is_dir:
            child_nodes = []
            dir_it = None
            try:
                dir_it = os.scandir(path)
                for dir_entry in dir_it:
                    name = str(dir_entry.name)
                    if name.startswith('.'):
                        continue
                    child_node = _new_file_node(name,
                                                is_dir=dir_entry.is_dir(),
                                                status=None)
                    try:
                        stat_result = dir_entry.stat()
                        _update_file_node_stat_result(child_node, stat_result=stat_result)
                    except OSError as error:
                        _update_file_node_error(child_node, error)
                    child_nodes.append(child_node)
            except OSError as error:
                file_node = _new_file_node(basename, is_dir=is_dir)
                return _update_file_node_error(file_node, error)
            finally:
                if dir_it is not None:
                    # noinspection PyUnresolvedReferences
                    dir_it.close()
        file_node = _new_file_node(basename,
                                   is_dir=is_dir,
                                   child_nodes=child_nodes,
                                   status='ready')
        try:
            stat_result = os.stat(path)
            return _update_file_node_stat_result(file_node, stat_result)
        except OSError as error:
            return _update_file_node_error(file_node, error)


def _new_file_node(name: str,
                   is_dir: bool = False,
                   child_nodes: List[Dict] = None,
                   status=None) -> Dict:
    file_node = {
        "name": name,
        "isDir": is_dir
    }
    if child_nodes is not None:
        file_node["childNodes"] = child_nodes
    if status is not None:
        file_node["status"] = status
    return file_node


def _update_file_node_stat_result(file_node: Dict, stat_result) -> Dict:
    file_node["lastModified"] = _format_time(stat_result.st_mtime)
    file_node["size"] = stat_result.st_size
    return file_node


def _update_file_node_error(file_node: Dict, error) -> Dict:
    file_node["status"] = "error"
    file_node["message"] = f'{error}'
    return file_node


def _format_time(seconds):
    text = datetime.datetime.fromtimestamp(seconds).isoformat()
    if '.' in text:
        text = text[0:text.rindex('.')]
    if 'T' in text:
        text = text.replace('T', ' ')
    return text<|MERGE_RESOLUTION|>--- conflicted
+++ resolved
@@ -150,7 +150,6 @@
         data_store = DATA_STORE_REGISTRY.get_data_store(data_store_id)
         if data_store is None:
             raise ValueError('Unknown data store: "%s"' % data_store_id)
-<<<<<<< HEAD
         data_ids = list(data_store.get_data_ids())
         data_sources = []
         for data_id in data_ids:
@@ -177,29 +176,6 @@
             raise ValueError('Unknown data store: "%s"' % data_store_id)
         data_source_descriptor = data_store.describe_data(data_source_id)
         return data_source_descriptor.attrs
-=======
-        data_sources = data_store.query(monitor=monitor)
-        if data_store_id == 'esa_cci_odp_os':
-            # Filter ESA Open Data Portal data sources
-            data_source_dict = {ds.id: ds for ds in data_sources}
-            data_source_ids = list(data_source_dict.keys())
-            data_sources = [data_source_dict[ds_id] for ds_id in data_source_ids]
-
-        data_sources = sorted(data_sources, key=lambda ds: ds.title or ds.id)
-
-        serialized_data_sources = []
-        for data_source in data_sources:
-            verification_flags = list(data_source.verification_flags) \
-                if data_source.verification_flags is not None else None
-            type_specifier = data_source.type_specifier \
-                if data_source.type_specifier is not None else None
-            serialized_data_sources.append(dict(id=data_source.id,
-                                                title=data_source.title,
-                                                metaInfo=data_source.meta_info,
-                                                verificationFlags=verification_flags,
-                                                typeSpecifier=type_specifier))
-        return serialized_data_sources
->>>>>>> 63e48e68
 
     def get_data_source_temporal_coverage(self, data_store_id: str, data_source_id: str, monitor: Monitor) \
             -> Dict[str, Any]:
