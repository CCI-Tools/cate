--- conflicted
+++ resolved
@@ -374,12 +374,9 @@
                                                             format_name=format_name, monitor=monitor)
 
     def run_op_in_workspace(self, base_dir: str, op_name: str, op_args: OpKwArgs,
-<<<<<<< HEAD
+                            monitor: Monitor = Monitor.NONE) -> Union[Any, None]:
+        base_dir = self._resolve_workspace_dir(base_dir)
                             monitor: Monitor = Monitor.NONE) -> Optional[Any]:
-=======
-                            monitor: Monitor = Monitor.NONE) -> Union[Any, None]:
-        base_dir = self._resolve_workspace_dir(base_dir)
->>>>>>> 3fd3f5e5
         with cwd(base_dir):
             return self.workspace_manager.run_op_in_workspace(base_dir, op_name, op_args, monitor=monitor)
 
