# The MIT License (MIT)
# Copyright (c) 2016, 2017 by the ESA CCI Toolbox development team and contributors
#
# Permission is hereby granted, free of charge, to any person obtaining a copy of
# this software and associated documentation files (the "Software"), to deal in
# the Software without restriction, including without limitation the rights to
# use, copy, modify, merge, publish, distribute, sublicense, and/or sell copies
# of the Software, and to permit persons to whom the Software is furnished to do
# so, subject to the following conditions:
#
# The above copyright notice and this permission notice shall be included in all
# copies or substantial portions of the Software.
#
# THE SOFTWARE IS PROVIDED "AS IS", WITHOUT WARRANTY OF ANY KIND, EXPRESS OR
# IMPLIED, INCLUDING BUT NOT LIMITED TO THE WARRANTIES OF MERCHANTABILITY,
# FITNESS FOR A PARTICULAR PURPOSE AND NONINFRINGEMENT. IN NO EVENT SHALL THE
# AUTHORS OR COPYRIGHT HOLDERS BE LIABLE FOR ANY CLAIM, DAMAGES OR OTHER
# LIABILITY, WHETHER IN AN ACTION OF CONTRACT, TORT OR OTHERWISE, ARISING FROM,
# OUT OF OR IN CONNECTION WITH THE SOFTWARE OR THE USE OR OTHER DEALINGS IN THE
# SOFTWARE.

__author__ = "Norman Fomferra (Brockmann Consult GmbH), " \
             "Marco Zühlke (Brockmann Consult GmbH)"

from collections import OrderedDict
from typing import List, Sequence

import xarray as xr

from cate.conf import conf
from cate.conf.defaults import VERSION_CONF_FILE, WEBAPI_USE_WORKSPACE_IMAGERY_CACHE
from cate.core.ds import DATA_STORE_REGISTRY, get_data_stores_path
from cate.core.op import OP_REGISTRY
from cate.core.workspace import OpKwArgs
from cate.core.wsmanag import WorkspaceManager
from cate.util import Monitor, cwd, filter_fileset


# noinspection PyMethodMayBeStatic
class WebSocketService:
    """
    Object which implements Cate's server-side methods.

    All methods receive inputs deserialized from JSON-RPC requests and must
    return JSON-serializable outputs.

    :param: workspace_manager The current workspace manager.
    """

    def __init__(self, workspace_manager: WorkspaceManager):
        self.workspace_manager = workspace_manager

    def get_config(self) -> dict:
        config = conf.get_config()
        return dict(data_stores_path=get_data_stores_path(),
                    use_workspace_imagery_cache=config.get('use_workspace_imagery_cache',
                                                           WEBAPI_USE_WORKSPACE_IMAGERY_CACHE))

    def set_config(self, config: dict) -> None:

        # Read existing config file as text
        # noinspection PyBroadException
        conf_text = ''
        try:
            with open(VERSION_CONF_FILE, 'r') as fp:
                conf_text = fp.read()
        except:
            # ok
            pass

        # Split into config file lines
        conf_lines = conf_text.split('\n')
        for key, value in config.items():
            new_entry = '%s = %s' % (key, repr(value))
            # Try replacing existing code lines starting with key
            # Replace in reverse line order, because config files are interpreted top-down
            indices = list(range(len(conf_lines)))
            indices.reverse()
            inserted = False
            for i in indices:
                conf_line = conf_lines[i]
                if conf_line.startswith('#'):
                    # If comment, remove leading whitespaces
                    conf_line = conf_line[1:].lstrip()
                # If it starts with key,
                # next character must be '='
                # and line must not end with line continuation character
                if conf_line.startswith(key) \
                        and conf_line[len(key):].lstrip().index('=') >= 0 \
                        and not conf_line.endswith('\\'):
                    conf_lines[i] = new_entry
                    inserted = True
                    break
            if not inserted:
                conf_lines.append(new_entry)

        # Now join lines back again and write modified config file
        conf_text = '\n'.join(conf_lines)
        with open(VERSION_CONF_FILE, 'w') as fp:
            fp.write(conf_text)

    def get_data_stores(self) -> list:
        """
        Get registered data stores.

        :return: JSON-serializable list of data stores, sorted by name.
        """
        data_stores = sorted(DATA_STORE_REGISTRY.get_data_stores(), key=lambda ds: ds.title or ds.id)
        return [dict(id=data_store.id,
                     title=data_store.title) for data_store in data_stores]

    def get_data_sources(self, data_store_id: str, monitor: Monitor) -> list:
        """
        Get data sources for a given data store.

        :param data_store_id: ID of the data store
        :param monitor: a progress monitor
        :return: JSON-serializable list of data sources, sorted by name.
        """
        data_store = DATA_STORE_REGISTRY.get_data_store(data_store_id)
        if data_store is None:
            raise ValueError('Unknown data store: "%s"' % data_store_id)
        data_sources = data_store.query(monitor=monitor)
        if data_store_id != 'local':
            data_source_dict = {ds.id: ds for ds in data_sources}
            data_source_ids = filter_fileset(data_source_dict.keys(),
                                             includes=conf.get_config_value('included_data_sources', default=None),
                                             excludes=conf.get_config_value('excluded_data_sources', default=None))
            data_sources = [data_source_dict[id] for id in data_source_ids]

        data_sources = sorted(data_sources, key=lambda ds: ds.title or ds.id)
        return [dict(id=data_source.id,
                     title=data_source.title,
                     meta_info=data_source.meta_info) for data_source in data_sources]

    def get_ds_temporal_coverage(self, data_store_id: str, data_source_id: str, monitor: Monitor) -> dict:
        """
        Get the temporal coverage of the data source.

        :param data_store_id: ID of the data store
        :param data_source_id: ID of the data source
        :param monitor: a progress monitor
        :return: JSON-serializable list of data sources, sorted by name.
        """
        data_store = DATA_STORE_REGISTRY.get_data_store(data_store_id)
        if data_store is None:
            raise ValueError('Unknown data store: "%s"' % data_store_id)
        data_sources = data_store.query(id=data_source_id)
        if not data_sources:
            raise ValueError('data source "%s" not found' % data_source_id)
        data_source = data_sources[0]
        temporal_coverage = data_source.temporal_coverage(monitor=monitor)
        meta_info = OrderedDict()
        if temporal_coverage:
            start, end = temporal_coverage
            meta_info['temporal_coverage_start'] = start.strftime('%Y-%m-%d')
            meta_info['temporal_coverage_end'] = end.strftime('%Y-%m-%d')
        # TODO mz add available data information
        return meta_info

<<<<<<< HEAD
    def add_local_datasource(self, data_source_name: str, file_path_pattern: str, monitor: Monitor):
=======
    def make_ds_local(self,
                      data_source_name: str,
                      local_name: str,
                      args: dict,
                      monitor: Monitor = Monitor.NONE) -> list:
        """
        Turns a (likely remote) data source into a local data source given a name and a number of
        optional constraints.

        :param data_source_name: The name of the source data source.
        :param local_name: A human readable name for the new local data source.
        :param args: A dict containing the constraints
        :param monitor: a progress monitor.
        :return: JSON-serializable list of 'local' data sources, sorted by name.
        """
        with monitor.starting('Making data source local', 100):
            data_sources = find_data_sources(id=data_source_name)
            if not data_sources:
                raise ValueError('data source "%s" not found' % data_source_name)
            if len(data_sources) > 1:
                raise ValueError('Multiple data sources with the name "%s" found' % data_source_name)
            data_source = data_sources[0]

            time_range = None
            if 'time_range' in args:
                time_range = args['time_range']
            region = None
            if 'region' in args:
                region = args['region']
            var_names = None
            if 'var_names' in args:
                var_names = args['var_names']
            # TODO use tile once make_local supports it
            # if 'title' in args:
            #    tile = args['title']

            data_source.make_local(local_name=local_name,
                                   time_range=time_range,
                                   region=region,
                                   var_names=var_names,
                                   monitor=monitor.child(98))
            return self.get_data_sources('local', monitor=monitor.child(2))

    def add_local_data_source(self, data_source_id: str, file_path_pattern: str, monitor: Monitor):
>>>>>>> faf5d5b7
        """
        Adds a local data source made up of the specified files.

        :param data_source_id: The identifier of the local data source.
        :param file_path_pattern: The files path containing wildcards.
        :param monitor: a progress monitor.
        :return: JSON-serializable list of 'local' data sources, sorted by name.
        """
        data_store = DATA_STORE_REGISTRY.get_data_store('local')
        if data_store is None:
            raise ValueError('Unknown data store: "%s"' % 'local')
        with monitor.starting('Adding local data source', 100):
            # TODO use monitor, while extracting metadata
            data_store.add_pattern(data_source_id=data_source_id, files=file_path_pattern)
            return self.get_data_sources('local', monitor=monitor.child(100))

    def remove_local_data_source(self, data_source_id: str, remove_files: bool, monitor: Monitor) -> list:
        """
        Removes the datasource (and optionally the giles belonging  to it) from the local data store.

        :param data_source_id: The identifier of the local data source.
        :param remove_files: Wether to remove the files belonging to this data source.
        :param monitor: a progress monitor.
        :return: JSON-serializable list of 'local' data sources, sorted by name.
        """
        data_store = DATA_STORE_REGISTRY.get_data_store('local')
        if data_store is None:
            raise ValueError('Unknown data store: "%s"' % 'local')
        # TODO use monitor, while removing files
        data_store.remove_data_source(data_source_id, remove_files)
        return self.get_data_sources('local', monitor=monitor)

    def get_operations(self, registry=None) -> List[dict]:
        """
        Get registered operations.

        :return: JSON-serializable list of data sources, sorted by name.
        """
        registry = registry or OP_REGISTRY
        op_list = []
        for op_name, op_reg in registry.op_registrations.items():
            if op_reg.op_meta_info.header.get('deprecated'):
                continue
            op_json_dict = op_reg.op_meta_info.to_json_dict()
            op_json_dict['name'] = op_name
            op_json_dict['inputs'] = [dict(name=name, **props) for name, props in op_json_dict['inputs'].items()
                                      if not props.get('deprecated')]
            op_json_dict['outputs'] = [dict(name=name, **props) for name, props in op_json_dict['outputs'].items()
                                       if not props.get('deprecated')]
            op_list.append(op_json_dict)

        return sorted(op_list, key=lambda op: op['name'])

    def get_open_workspaces(self) -> Sequence[dict]:
        workspace_list = self.workspace_manager.get_open_workspaces()
        return [workspace.to_json_dict() for workspace in workspace_list]

    def get_workspace(self, base_dir: str) -> dict:
        workspace = self.workspace_manager.get_workspace(base_dir)
        return workspace.to_json_dict()

    # see cate-desktop: src/renderer.states.WorkspaceState
    def new_workspace(self, base_dir: str, description: str = None) -> dict:
        workspace = self.workspace_manager.new_workspace(base_dir, description)
        return workspace.to_json_dict()

    # see cate-desktop: src/renderer.states.WorkspaceState
    def open_workspace(self, base_dir: str, monitor: Monitor) -> dict:
        workspace = self.workspace_manager.open_workspace(base_dir, monitor=monitor)
        return workspace.to_json_dict()

    # see cate-desktop: src/renderer.states.WorkspaceState
    def close_workspace(self, base_dir: str) -> None:
        self.workspace_manager.close_workspace(base_dir)

    def close_all_workspaces(self) -> None:
        self.workspace_manager.close_all_workspaces()

    # see cate-desktop: src/renderer.states.WorkspaceState
    def save_workspace(self, base_dir: str, monitor: Monitor) -> dict:
        workspace = self.workspace_manager.save_workspace(base_dir, monitor=monitor)
        return workspace.to_json_dict()

    # see cate-desktop: src/renderer.states.WorkspaceState
    def save_workspace_as(self, base_dir: str, to_dir: str, monitor: Monitor) -> dict:
        workspace = self.workspace_manager.save_workspace_as(base_dir, to_dir, monitor=monitor)
        return workspace.to_json_dict()

    def save_all_workspaces(self, monitor: Monitor = Monitor.NONE) -> None:
        self.workspace_manager.save_all_workspaces(monitor=monitor)

    def clean_workspace(self, base_dir: str) -> dict:
        workspace = self.workspace_manager.clean_workspace(base_dir)
        return workspace.to_json_dict()

    def delete_workspace(self, base_dir: str) -> None:
        self.workspace_manager.delete_workspace(base_dir)

    def rename_workspace_resource(self, base_dir: str, res_name: str, new_res_name) -> dict:
        workspace = self.workspace_manager.rename_workspace_resource(base_dir, res_name, new_res_name)
        return workspace.to_json_dict()

    def delete_workspace_resource(self, base_dir: str, res_name: str) -> dict:
        workspace = self.workspace_manager.delete_workspace_resource(base_dir, res_name)
        return workspace.to_json_dict()

    def set_workspace_resource(self, base_dir: str, res_name: str, op_name: str, op_args: OpKwArgs,
                               monitor: Monitor) -> dict:
        with cwd(base_dir):
            workspace = self.workspace_manager.set_workspace_resource(base_dir,
                                                                      res_name,
                                                                      op_name,
                                                                      op_args,
                                                                      monitor=monitor)
            return workspace.to_json_dict()

    def set_workspace_resource_persistence(self, base_dir: str, res_name: str, persistent: bool) -> dict:
        with cwd(base_dir):
            workspace = self.workspace_manager.set_workspace_resource_persistence(base_dir, res_name, persistent)
            return workspace.to_json_dict()

    def write_workspace_resource(self, base_dir: str, res_name: str,
                                 file_path: str, format_name: str = None,
                                 monitor: Monitor = Monitor.NONE) -> None:
        with cwd(base_dir):
            self.workspace_manager.write_workspace_resource(base_dir, res_name, file_path,
                                                            format_name=format_name, monitor=monitor)

    def run_op_in_workspace(self, base_dir: str, op_name: str, op_args: OpKwArgs,
                            monitor: Monitor = Monitor.NONE) -> dict:
        with cwd(base_dir):
            workspace = self.workspace_manager.run_op_in_workspace(base_dir, op_name, op_args, monitor=monitor)
            return workspace.to_json_dict()

    def print_workspace_resource(self, base_dir: str, res_name_or_expr: str = None,
                                 monitor: Monitor = Monitor.NONE) -> None:
        with cwd(base_dir):
            self.workspace_manager.print_workspace_resource(base_dir,
                                                            res_name_or_expr=res_name_or_expr, monitor=monitor)

    def get_color_maps(self):
        from cate.util.im.cmaps import get_cmaps
        return get_cmaps()

    # Note, we should turn this into an operation "actual_min_max(ds, var)"
    def get_workspace_variable_statistics(self, base_dir: str, res_name: str, var_name: str, var_index: Sequence[int],
                                          monitor=Monitor.NONE):
        workspace_manager = self.workspace_manager
        workspace = workspace_manager.get_workspace(base_dir)
        if res_name not in workspace.resource_cache:
            raise ValueError('Unknown resource "%s"' % res_name)

        dataset = workspace.resource_cache[res_name]
        if not isinstance(dataset, xr.Dataset):
            raise ValueError('Resource "%s" must be a Dataset' % res_name)

        if var_name not in dataset:
            raise ValueError('Variable "%s" not found in "%s"' % (var_name, res_name))

        variable = dataset[var_name]
        if var_index:
            variable = variable[tuple(var_index)]

        with monitor.starting('Computing min/max', total_work=100.):
            with monitor.child(work=50.).observing('Computing min'):
                actual_min = variable.min(skipna=True)
            with monitor.child(work=50.).observing('Computing max'):
                actual_max = variable.max(skipna=True)

        return dict(min=float(actual_min), max=float(actual_max))<|MERGE_RESOLUTION|>--- conflicted
+++ resolved
@@ -158,54 +158,7 @@
         # TODO mz add available data information
         return meta_info
 
-<<<<<<< HEAD
     def add_local_datasource(self, data_source_name: str, file_path_pattern: str, monitor: Monitor):
-=======
-    def make_ds_local(self,
-                      data_source_name: str,
-                      local_name: str,
-                      args: dict,
-                      monitor: Monitor = Monitor.NONE) -> list:
-        """
-        Turns a (likely remote) data source into a local data source given a name and a number of
-        optional constraints.
-
-        :param data_source_name: The name of the source data source.
-        :param local_name: A human readable name for the new local data source.
-        :param args: A dict containing the constraints
-        :param monitor: a progress monitor.
-        :return: JSON-serializable list of 'local' data sources, sorted by name.
-        """
-        with monitor.starting('Making data source local', 100):
-            data_sources = find_data_sources(id=data_source_name)
-            if not data_sources:
-                raise ValueError('data source "%s" not found' % data_source_name)
-            if len(data_sources) > 1:
-                raise ValueError('Multiple data sources with the name "%s" found' % data_source_name)
-            data_source = data_sources[0]
-
-            time_range = None
-            if 'time_range' in args:
-                time_range = args['time_range']
-            region = None
-            if 'region' in args:
-                region = args['region']
-            var_names = None
-            if 'var_names' in args:
-                var_names = args['var_names']
-            # TODO use tile once make_local supports it
-            # if 'title' in args:
-            #    tile = args['title']
-
-            data_source.make_local(local_name=local_name,
-                                   time_range=time_range,
-                                   region=region,
-                                   var_names=var_names,
-                                   monitor=monitor.child(98))
-            return self.get_data_sources('local', monitor=monitor.child(2))
-
-    def add_local_data_source(self, data_source_id: str, file_path_pattern: str, monitor: Monitor):
->>>>>>> faf5d5b7
         """
         Adds a local data source made up of the specified files.
 
