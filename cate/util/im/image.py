# The MIT License (MIT)
# Copyright (c) 2016, 2017 by the ESA CCI Toolbox development team and contributors
#
# Permission is hereby granted, free of charge, to any person obtaining a copy of
# this software and associated documentation files (the "Software"), to deal in
# the Software without restriction, including without limitation the rights to
# use, copy, modify, merge, publish, distribute, sublicense, and/or sell copies
# of the Software, and to permit persons to whom the Software is furnished to do
# so, subject to the following conditions:
#
# The above copyright notice and this permission notice shall be included in all
# copies or substantial portions of the Software.
#
# THE SOFTWARE IS PROVIDED "AS IS", WITHOUT WARRANTY OF ANY KIND, EXPRESS OR
# IMPLIED, INCLUDING BUT NOT LIMITED TO THE WARRANTIES OF MERCHANTABILITY,
# FITNESS FOR A PARTICULAR PURPOSE AND NONINFRINGEMENT. IN NO EVENT SHALL THE
# AUTHORS OR COPYRIGHT HOLDERS BE LIABLE FOR ANY CLAIM, DAMAGES OR OTHER
# LIABILITY, WHETHER IN AN ACTION OF CONTRACT, TORT OR OTHERWISE, ARISING FROM,
# OUT OF OR IN CONNECTION WITH THE SOFTWARE OR THE USE OR OTHER DEALINGS IN THE
# SOFTWARE.

import io
import time
import uuid
from abc import ABCMeta, abstractmethod
from typing import Tuple, Sequence, Union, Any, Callable, Optional

import matplotlib.cm as cm
import numpy as np
from PIL import Image

from .geoextent import GeoExtent
from .tilingscheme import TilingScheme
from .utils import downsample_ndarray, aggregate_ndarray_first
from ..cache import Cache, MemoryCacheStore

__author__ = "Norman Fomferra (Brockmann Consult GmbH)"

_DEFAULT_TILE_CACHE = None
_DEBUG_OP_IMAGE = True

X = int
Y = int
Width = int
Height = int
Size2D = Tuple[Width, Height]
Rectangle2D = Tuple[X, Y, Width, Height]
Number = Union[int, float]
Tile = Any
TileQuad = Tuple[Tile, Tile, Tile, Tile]
TiledImageCollection = Sequence['TiledImage']
LevelTransformer = Callable[['TiledImage', 'TiledImage', int, Optional[Any]], 'TiledImage']
LevelMapper = Callable[['TiledImage', int, Optional[Any]], 'TiledImage']
TileAggregator = Callable[[Tile, Tile, Tile, Tile], Tile]
LevelImageIdFactory = Callable[[int], str]


def set_default_tile_cache(cache=None, no_cache=False, capacity=64 * 1024 * 1024, threshold=0.75):
    global _DEFAULT_TILE_CACHE
    if no_cache:
        _DEFAULT_TILE_CACHE = None
    elif cache is None:
        _DEFAULT_TILE_CACHE = Cache(MemoryCacheStore(), capacity=capacity, threshold=threshold)
    else:
        _DEFAULT_TILE_CACHE = cache


def get_default_tile_cache() -> Cache:
    global _DEFAULT_TILE_CACHE
    return _DEFAULT_TILE_CACHE


class TiledImage(metaclass=ABCMeta):
    """
    The interface for tiled images.
    """

    @property
    @abstractmethod
    def id(self) -> str:
        """
        Return a unique image identifier.
        :return: A unique (string) object
        """
        pass

    @property
    @abstractmethod
    def format(self) -> str:
        """
        Return a format string such as 'PNG', 'JPG', 'RAW', etc, or None according to PIL.
        :return: A string indicating the image (file) format.
        """
        pass

    @property
    @abstractmethod
    def mode(self) -> str:
        """
        Return the image mode string such as 'RGBA', 'RGB', 'L', etc, or None according to PIL.
        See http://pillow.readthedocs.org/en/3.0.x/handbook/concepts.html#modes
        :return: A string indicating the image mode
        """
        pass

    @property
    @abstractmethod
    def size(self) -> Size2D:
        """
        :return: The size of the image as a (width, height) tuple
        """
        pass

    @property
    @abstractmethod
    def tile_size(self) -> Size2D:
        """
        :return: The size of the image as a (tile_width, tile_height) tuple
        """
        pass

    @property
    @abstractmethod
    def num_tiles(self) -> Size2D:
        """
        :return: The number of tiles as a (num_tiles_x, num_tiles_y) tuple
        """
        pass

    @abstractmethod
    def get_tile(self, tile_x, tile_y) -> Tile:
        """
        :param tile_y: the tile coordinate in X direction
        :param tile_x: the tile coordinate in Y direction
        :return: The image's tile data at tile_x, tile_y.
        """
        pass

    @abstractmethod
    def dispose(self) -> None:
        """
        Disposes this images.
        """
        pass


class AbstractTiledImage(TiledImage, metaclass=ABCMeta):
    """
    An abstract base class for tiled images.
    Derived classes must implement the get_tile(tile_x, tile_y) method.
    It is strongly advised to also override the dispose() method in order to release any allocated resources.

    :param size: the image size as (width, height)
    :param tile_size: tile size as (tile_width, tile_height)
    :param num_tiles: number of tiles as (num_tiles_x, num_tiles_y)
    :param mode: optional mode string
    :param format: optional format string
    :param image_id: optional unique image identifier
    """

    def __init__(self, size: Size2D, tile_size: Size2D, num_tiles: Size2D,
                 mode: str = None, format: str = None, image_id: str = None):
        self._width = size[0]
        self._height = size[1]
        self._tile_width = tile_size[0]
        self._tile_height = tile_size[1]
        self._num_tiles_x = num_tiles[0]
        self._num_tiles_y = num_tiles[1]
        self._id = image_id or str(uuid.uuid4())
        self._mode = mode
        self._format = format

    @property
    def id(self) -> str:
        return self._id

    @property
    def format(self) -> str:
        return self._format

    @property
    def mode(self) -> str:
        return self._mode

    @property
    def size(self) -> Size2D:
        return self._width, self._height

    @property
    def tile_size(self) -> Size2D:
        return self._tile_width, self._tile_height

    @property
    def num_tiles(self) -> Size2D:
        return self._num_tiles_x, self._num_tiles_y

    def dispose(self) -> None:
        """
        Does nothing.
        """
        pass

    def get_tile_id(self, tile_x, tile_y):
        return '%s/%d/%d' % (self.id, tile_x, tile_y)


class OpImage(AbstractTiledImage, metaclass=ABCMeta):
    """
    An abstract base class for images that compute their tiles.
    Derived classes must implement the compute_tile(tile_x, tile_y, rect) method only.

    :param size: the image size as (width, height)
    :param tile_size: optional tile size as (tile_width, tile_height)
    :param num_tiles: optional number of tiles as (num_tiles_x, num_tiles_y)
    :param mode: optional mode string
    :param format: optional format string
    :param image_id: optional unique image identifier
    :param tile_cache: optional tile cache
    """

    def __init__(self, size: Size2D, tile_size: Size2D, num_tiles: Size2D,
                 mode: str = None, format: str = None, image_id: str = None, tile_cache: Cache = None):
        super().__init__(size, tile_size, num_tiles, mode=mode, format=format, image_id=image_id)
        self._tile_cache = tile_cache if tile_cache is not None else get_default_tile_cache()

    @property
    def tile_cache(self) -> Cache:
        return self._tile_cache

    def get_tile(self, tile_x: int, tile_y: int) -> Tile:
        t0 = 0
        tile_id = None
        cache = self._tile_cache
        if cache:
            tile_id = self.get_tile_id(tile_x, tile_y)
            if _DEBUG_OP_IMAGE:
                t0 = time.clock()
            tile = cache.get_value(tile_id)
            if tile is not None:
                if _DEBUG_OP_IMAGE:
                    print('tile "%s": restored from cache, took %.4f sec' % (tile_id, time.clock() - t0))
                return tile
        tw, th = self.tile_size
        if _DEBUG_OP_IMAGE:
            t0 = time.clock()
        tile = self.compute_tile(tile_x, tile_y, (tw * tile_x, th * tile_y, tw, th))
        if _DEBUG_OP_IMAGE:
            print('tile "%s": computed, took %.4f sec' % (self.get_tile_id(tile_x, tile_y), time.clock() - t0))
        if cache:
            if _DEBUG_OP_IMAGE:
                t0 = time.clock()
            cache.put_value(tile_id, tile)
            if _DEBUG_OP_IMAGE:
                print('tile "%s": stored in cache, took %.4f sec' % (tile_id, time.clock() - t0))
        return tile

    @abstractmethod
    def compute_tile(self, tile_x: int, tile_y: int, rectangle: Rectangle2D) -> Tile:
        pass

    def dispose(self) -> None:
        cache = self._tile_cache
        if cache:
            num_tiles_x, num_tiles_y = self.num_tiles
            for tile_y in range(num_tiles_y):
                for tile_x in range(num_tiles_x):
                    cache.remove_value(self.get_tile_id(tile_x, tile_y))


class DecoratorImage(OpImage, metaclass=ABCMeta):
    """
    Abstract tiled image class allowing behavior to be added to a given tiled source image.
    The decorator image will have the same image layout as the source image.
    Derived classes must implement the compute_tile_from_source_tile() method only.

    :param source_image: the source image
    :param image_id: optional unique image identifier
    :param format: optional format string
    :param mode: optional mode string
    :param tile_cache: optional tile cache
    """

    def __init__(self,
                 source_image: TiledImage,
                 image_id: str = None,
                 format: str = None,
                 mode: str = None,
                 tile_cache: Cache = None):
        super().__init__(source_image.size,
                         source_image.tile_size,
                         source_image.num_tiles,
                         mode=mode if mode else source_image.mode,
                         format=format if format else source_image.format,
                         image_id=image_id,
                         tile_cache=tile_cache)
        self._source_image = source_image

    @property
    def source_image(self):
        return self._source_image

    def compute_tile(self, tile_x: int, tile_y: int, rectangle: Rectangle2D) -> Tile:
        source_tile = self._source_image.get_tile(tile_x, tile_y)
        target_tile = None
        if source_tile is not None:
            target_tile = self.compute_tile_from_source_tile(tile_x, tile_y, rectangle, source_tile)
        return target_tile

    @abstractmethod
    def compute_tile_from_source_tile(self,
                                      tile_x: int, tile_y: int,
                                      rectangle: Rectangle2D,
                                      source_tile: Tile) -> Tile:
        pass


class TransformArrayImage(DecoratorImage):
    """
    Performs basic (numpy) array tile transformations. Currently available: force_masked, flip_y.
    Expects the source image to provide (numpy) arrays.

    :param source_image: the source image
    :param image_id: optional unique image identifier
    :param flip_y: weather to flip pixels in y-direction
    :param force_masked: weather to force creation of masked arrays
    :param no_data_value: optional no-data value for mask creation
    :param tile_cache: optional tile cache
    """

    def __init__(self,
                 source_image: TiledImage,
                 image_id: str = None,
                 flip_y: bool = False,
                 force_masked: bool = True,
                 force_2d: bool = False,
                 no_data_value: Number = None,
                 valid_range: Tuple[Number] = None,
                 tile_cache: Cache = None):
        super().__init__(source_image, image_id=image_id, tile_cache=tile_cache)
        self._force_masked = force_masked
        self._force_2d = force_2d
        self._flip_y = flip_y
        self._no_data_value = no_data_value
        self._valid_range = valid_range

    @property
    def no_data_value(self) -> Optional[Number]:
        return self._no_data_value

    @property
    def valid_range(self) -> Optional[Tuple[Number]]:
        return self._valid_range

    def compute_tile(self, tile_x: int, tile_y: int, rectangle: Rectangle2D) -> Tile:
        if self._flip_y:
            num_tiles_y = self.num_tiles[1]
            tile_size_y = self.tile_size[1]
            tile_y = num_tiles_y - 1 - tile_y
            x, y, w, h = rectangle
            rectangle = x, tile_y * tile_size_y, w, h
        source_tile = self._source_image.get_tile(tile_x, tile_y)
        target_tile = None
        if source_tile is not None:
            # noinspection PyTypeChecker
            target_tile = self.compute_tile_from_source_tile(tile_x, tile_y, rectangle, source_tile)
        return target_tile

    def compute_tile_from_source_tile(self, tile_x: int, tile_y: int, rectangle: Rectangle2D, tile: Tile) -> Tile:
        if self._force_2d and tile.ndim > 2:
            # Create 2D subset using basic indexing
            # noinspection PyTypeChecker
            index = (tile.ndim - 2) * [0] + [slice(None), slice(None)]
            tile = tile[index]
        if self._flip_y:
            # Flip tile using fancy indexing
            tile = tile[..., ::-1, :]
        if self._force_masked and not np.ma.is_masked(tile):
            # if tile is not masked
            if self._no_data_value is not None:
                print("compute_tile_from_source_tile: we has a self._no_data_value: ", self._no_data_value)
                # and we have a fill value, return a masked tile
                tile = np.ma.masked_equal(tile, self._no_data_value)
            elif self._valid_range is not None:
                print("compute_tile_from_source_tile: we has a self._valid_range: ", self._valid_range)
                valid_min, valid_max = self._valid_range
                # and we have a valid min or max, return a masked tile
                if valid_min is not None:
<<<<<<< HEAD
                    # valid_min = convert(valid_min)
                    tile = np.ma.masked_less(tile, valid_min)
                if valid_max is not None:
                    # valid_max = convert(valid_max)
=======
                    tile = np.ma.masked_less(tile, valid_min)
                if valid_max is not None:
>>>>>>> d95dfba2
                    tile = np.ma.masked_greater(tile, valid_max)
            elif np.issubdtype(tile.dtype, float) or np.issubdtype(tile.dtype, complex):
                # and it is of float type, return a masked tile with a mask from invalids, i.e. NaN, -Inf, +Inf
                tile = np.ma.masked_invalid(tile)
        return tile


class ColorMappedRgbaImage(DecoratorImage):
    """
    Creates a color-mapped image from a source image that provide tiles as numpy-like image arrays.

    :param source_image: the source image
    :param image_id: optional unique image identifier
    :param no_data_value: optional no-data value for mask creation
    :param value_range: The display value range.
    :param cmap_name: A Matplotlib color map name
    :param num_colors: Number of colors
    :param no_data_value: No-data value
    :param encode: Whether to create tiles that are encoded image bytes according to *format*.
    :param format: Image format, e.g. "JPEG", "PNG"
    :param tile_cache: optional tile cache
    """

    def __init__(self,
                 source_image: TiledImage,
                 image_id: str = None,
                 value_range: Tuple[float, float] = (0.0, 1.0),
                 cmap_name: str = None,
                 num_colors: int = 256,
                 no_data_value: Union[int, float] = None,
                 encode: bool = False,
                 format: str = None,
                 tile_cache=None):
        super().__init__(source_image, image_id=image_id, format=format, mode='RGBA', tile_cache=tile_cache)
        self._value_range = value_range
        self._cmap_name = cmap_name if cmap_name else 'jet'
        self._cmap = cm.get_cmap(self._cmap_name, num_colors)
        self._cmap.set_bad('k', 0)
        self._no_data_value = no_data_value
        self._encode = encode

    def compute_tile_from_source_tile(self,
                                      tile_x: int, tile_y: int,
                                      rectangle: Rectangle2D, source_tile: Tile) -> Tile:
        value_min, value_max = self._value_range
        if not np.ma.is_masked(source_tile):
            if self._no_data_value is not None:
                array = np.ma.masked_equal(source_tile, self._no_data_value)
                array = array.clip(value_min, value_max, out=array)
            elif np.issubdtype(source_tile.dtype, float) or np.issubdtype(source_tile.dtype, complex):
                array = np.ma.masked_invalid(source_tile)
                array = array.clip(value_min, value_max, out=array)
            else:
                array = source_tile.clip(value_min, value_max)
        else:
            array = source_tile.clip(value_min, value_max)

        old_shape = array.shape
        height = old_shape[-2]
        width = old_shape[-1]
        if width * height == array.size:
            array = np.reshape(array, (height, width))
        else:
            # noinspection PyTypeChecker
            index = [0] * (array.ndim - 2) + [slice(None), slice(None)]
            array = array[index]

        # check if we can optimize the following calls by using Numexpr
        # see https://github.com/pydata/numexpr/wiki/Numexpr-Users-Guide
        array -= value_min
        array *= 1.0 / (value_max - value_min)
        array = self._cmap(array, bytes=True)
        image = Image.fromarray(array, mode=self.mode)

        if self._encode and self.format:
            ostream = io.BytesIO()
            image.save(ostream, format=self.format)
            encoded_image = ostream.getvalue()
            ostream.close()
            return encoded_image
        else:
            return image

    def create_pyramid(self, **kwargs) -> 'ImagePyramid':
        if self._encode:
            raise TypeError("can't create pyramid from encoded hi-res tiles")
        return ImagePyramid.create_from_image(self, create_pil_downsampling_image, **kwargs)


class DownsamplingImage(OpImage):
    """
    Abstract base class for images that downsample a tiled source image.
    Derived classes must implement the aggregate_and_stitch_source_tiles() method only.

    :param source_image: a tiled source image (type TiledImage) whose source tiles must be PIL Images
    :param image_id: optional, unique image identifier
    :param tile_cache: an optional tile cache of type Cache
    """

    def __init__(self,
                 source_image: TiledImage,
                 image_id: str = None,
                 tile_cache: Cache = None):
        w, h = source_image.size
        nx, ny = source_image.num_tiles
        super().__init__((w // 2, h // 2),
                         tile_size=source_image.tile_size,
                         num_tiles=(nx // 2, ny // 2),
                         image_id=image_id,
                         mode=source_image.mode,
                         format=source_image.format,
                         tile_cache=tile_cache)
        self._source_image = source_image

    @property
    def source_image(self) -> TiledImage:
        return self._source_image

    def compute_tile(self, tile_x: int, tile_y: int, rectangle: Rectangle2D) -> Tile:
        source_tile_x = 2 * tile_x
        source_tile_y = 2 * tile_y

        source_image = self._source_image
        source_tiles = (source_image.get_tile(source_tile_x, source_tile_y),
                        source_image.get_tile(source_tile_x, source_tile_y + 1),
                        source_image.get_tile(source_tile_x + 1, source_tile_y),
                        source_image.get_tile(source_tile_x + 1, source_tile_y + 1))

        target_width, target_height = self.tile_size
        target_width_h, target_height_h = target_width // 2, target_height // 2

        target_positions = ((0, 0),
                            (0, target_height_h),
                            (target_width_h, 0),
                            (target_width_h, target_height_h))

        return self.aggregate_and_stitch_source_tiles(source_tiles,
                                                      (target_width, target_height),
                                                      target_positions)

    @abstractmethod
    def aggregate_and_stitch_source_tiles(self, source_tiles: TileQuad, target_size: Size2D, target_positions) -> Tile:
        pass


class PilDownsamplingImage(DownsamplingImage):
    """
    A tile image which downsamples a tiled source image whose tiles are PIL images (see http://pillow.readthedocs.org).

    :param source_image: a tiled source image (type TiledImage) whose source tiles must be PIL Images
    :param image_id: optional unique image identifier
    :param tile_cache: an optional tile cache
    :param resampling: the PIL Image resampling filter, default is PIL.Image.ANTIALIAS.
           See http://pillow.readthedocs.org/en/3.0.x/handbook/concepts.html#filters
           See http://pillow.readthedocs.org/en/3.0.x/reference/Image.html#PIL.Image.Image.resize
    """

    def __init__(self,
                 source_image: TiledImage,
                 image_id: str = None,
                 tile_cache: Cache = None,
                 resampling=Image.ANTIALIAS):
        super().__init__(source_image, image_id=image_id, tile_cache=tile_cache)
        self._resampling = resampling

    @property
    def resampling(self):
        return self._resampling

    def aggregate_and_stitch_source_tiles(self, source_tiles: TileQuad, target_size: Size2D, target_positions) -> Tile:
        target_shape = (target_size[0] // 2, target_size[1] // 2)
        agg_tiles = [source_tile.resize(target_shape, self._resampling) for source_tile in source_tiles]
        target_tile = Image.new(self._source_image.mode, target_size)
        for i in range(len(agg_tiles)):
            target_tile.paste(agg_tiles[i], target_positions[i])
        return target_tile


class NdarrayDownsamplingImage(DownsamplingImage):
    """
    A tiled image which downsamples a source image whose tiles are numpy ndarray-like arrays.

    :param source_image: a tiled source image (type TiledImage) whose source tiles must be PIL Images
    :param image_id: optional unique image identifier
    :param tile_cache: an optional tile cache
    :param aggregator: an aggregator function which will be called like so:
            aggregator(downsampled_tile_00, downsampled_tile_01, downsampled_tile_10, downsampled_tile_11).
            see utils.downsample_ndarray() function
    """

    def __init__(self,
                 source_image: TiledImage,
                 image_id: str = None,
                 tile_cache: Cache = None,
                 aggregator=aggregate_ndarray_first):
        super().__init__(source_image, image_id=image_id, tile_cache=tile_cache)
        self._aggregator = aggregator

    def aggregate_and_stitch_source_tiles(self, source_tiles: TileQuad, target_size: Size2D, target_positions) -> Tile:
        prototype_tile = source_tiles[0]
        agg_tiles = [downsample_ndarray(source_tile, aggregator=self._aggregator) for source_tile in source_tiles]
        target_shape = list(prototype_tile.shape)
        target_shape[-1] = target_size[0]
        target_shape[-2] = target_size[1]
        if np.ma.is_masked(prototype_tile):
            target_tile = np.ma.empty_like(prototype_tile)
        else:
            target_tile = np.empty_like(prototype_tile)
        for i in range(len(agg_tiles)):
            agg_x = target_positions[i][0]
            agg_y = target_positions[i][1]
            agg_tile = agg_tiles[i]
            agg_h, agg_w = agg_tile.shape[-2], agg_tile.shape[-1]
            # print('agg_tile h, w: ', agg_h, agg_w)
            target_tile[..., agg_y:agg_y + agg_h, agg_x:agg_x + agg_w] = agg_tile
        return target_tile


class FastNdarrayDownsamplingImage(OpImage):
    """
    A tiled image created from down-sampling a numpy ndarray-like array.

    :param array: a numpy ndarray-like array
    :param tile_size: the tile size
    :param step_exp: used to compute the step size / image resolution reduction factor: ``step_size = 2 ** step_exp``
    :param image_id: optional unique image identifier
    :param tile_cache: an optional tile cache
    """

    def __init__(self,
                 array,
                 tile_size: Size2D,
                 step_exp: int,
                 image_id: str = None,
                 tile_cache: Cache = None):
        step_size = 1 << step_exp
        source_width, source_height = array.shape[-1], array.shape[-2]
        size = source_width // step_size, source_height // step_size
        num_tiles = size[0] // tile_size[0], size[1] // tile_size[1]
        super().__init__(size,
                         tile_size=tile_size,
                         num_tiles=num_tiles,
                         mode=str(array.dtype),
                         format=None,
                         image_id=image_id,
                         tile_cache=tile_cache)
        self._array = array
        self._step_size = step_size

    def compute_tile(self, tile_x: int, tile_y: int, rectangle: Rectangle2D) -> Tile:
        x, y, w, h = rectangle
        s = self._step_size
        x *= s
        y *= s
        w *= s
        h *= s

        # For performance, we first read the non-resampled tile data.
        # We could use slices with 'zoom' as step size, but this is incredibly slow when using xarray with dask!
        # 0.4 vs. 0.025 secs for 220x220 pixel tiles for chunked, compressed SST data.
        # tile = self._array[..., y:y + h:s, x:x + w:s]
        tile = self._array[..., y:y + h, x:x + w]

        # Let's see if it has the xarray.DataArray.load() method.
        # Pre-loading of tile data makes it easier to find bottlenecks in the image processing chain.
        if hasattr(tile, 'load'):
            tile.load()

        # We do the resampling to lower resolution after loading the data, which is MUCH faster, see note above.
        tile = tile[..., ::s, ::s]

        # ensure that our tile size is w x h: resize and fill in background value.
        return self.pad_tile(tile, self.tile_size)

    @staticmethod
    def pad_tile(tile: Tile, target_tile_size: Size2D, fill_value: float = np.nan) -> Tile:
        (target_width, target_height) = target_tile_size
        tile_width, tile_heigth = tile.shape[-1], tile.shape[-2]
        if target_width > tile_width:
            # expand in width
            h_pad = np.empty((tile_heigth, target_width - tile_width))
            h_pad.fill(fill_value)
            tile = np.hstack((tile, h_pad))
        if target_height > tile_heigth:
            # expand in height
            v_pad = np.empty((target_height - tile_heigth, target_width))
            v_pad.fill(fill_value)
            tile = np.vstack((tile, v_pad))
        return tile


LC_STANDARD_NAMES = {'land_cover_lccs algorithmic_confidence', 'land_cover_lccs status_flag', 'land_cover_lccs',
                     'land_cover_lccs number_of_observations', 'land_cover_lccs status_flag'}


class ImagePyramid:
    """
    A stack of tiled images (see TileImage) that form a quadtree image pyramid with increasing levels of detail.
    Level 0 represents the lowest resolution.
    The level of detail (image resolution) increases by a factor of two between any two, subsequent levels.
    The tile sizes for each level are the same.
    """

    @classmethod
    def create_from_image(cls,
                          source_image: TiledImage,
                          level_transformer: LevelTransformer,
                          geo_extent: GeoExtent = None,
                          **kwargs) -> 'ImagePyramid':

        """
        Create an image pyramid build from a single, max-resolution source image of type TiledImage.
        The given source image will be returned for highest resolution level in the pyramid.
        Other level images are created from the given level_image_factory function.

        :param source_image: the high-resolution source image, see TiledImage interface
        :param level_transformer: transforms level z+1 into level z. Called like:
               level_images[z_index] = level_transformer(source_image, level_images[z_index+1], z_index, **kwargs)
        :param geo_extent: the geographical extent.
        :param kwargs: keyword arguments passed to the level_image_factory function
        :return: a new ImagePyramid instance
        """
        if geo_extent is None:
            geo_extent = GeoExtent()
        tiling_scheme = TilingScheme.create(source_image.size[0], source_image.size[1],
                                            source_image.tile_size[0], source_image.tile_size[1],
                                            geo_extent)
        level_images = [None] * tiling_scheme.num_levels
        z_index_max = tiling_scheme.num_levels - 1
        level_images[z_index_max] = source_image
        level_image = source_image
        for i in range(1, tiling_scheme.num_levels):
            z_index = z_index_max - i
            image_id = '%s/%d' % (source_image.id, z_index)
            level_images[z_index] = level_image = level_transformer(source_image, level_image, i,
                                                                    image_id=image_id, **kwargs)
        return ImagePyramid(tiling_scheme, level_images)

    @classmethod
    def create_from_array(cls,
                          array: np.ndarray,
                          tiling_scheme: TilingScheme,
                          level_image_id_factory: LevelImageIdFactory = None,
                          **kwargs) -> 'ImagePyramid':

        """
        Create an image pyramid build from a numpy-like array using nearest neighbor resampling.
        This is a fast pyramid exploiting the array's underlying slicing capabilities.
        For example, if array is a H5Py dataset object, the created pyramid will take advantage of
        the HDF-5 libraries's slicing.

        :param array: numpy-like array that supports stepping in it's subscript operator, e.g.
                      array[..., y::step, x:step]
        :param tiling_scheme:the tiling scheme
        :param level_image_id_factory: a factory function for unique image identifiers
        :param kwargs: keyword arguments passed to FastNdarrayDownsamplingImage constructor
        :return: a new ImagePyramid instance
        """
        tile_size = tiling_scheme.tile_size
        num_levels = tiling_scheme.num_levels
        level_images = [None] * num_levels
        z_index_max = num_levels - 1
        for i in range(0, num_levels):
            z_index = z_index_max - i
            image_id = level_image_id_factory(z_index) if level_image_id_factory else None
            level_images[z_index] = FastNdarrayDownsamplingImage(array,
                                                                 tile_size,
                                                                 i,
                                                                 image_id=image_id, **kwargs)
        return ImagePyramid(tiling_scheme, level_images)

    def __init__(self,
                 tiling_scheme: TilingScheme,
                 level_images: TiledImageCollection):
        if tiling_scheme.num_levels != len(level_images):
            raise ValueError('level_images do not match tiling_scheme')
        self._tiling_scheme = tiling_scheme
        self._level_images = list(level_images)

    @property
    def tiling_scheme(self) -> TilingScheme:
        return self._tiling_scheme

    @property
    def num_level_zero_tiles(self) -> Size2D:
        return self._tiling_scheme.num_level_zero_tiles_x, self._tiling_scheme.num_level_zero_tiles_y

    @property
    def tile_size(self) -> Size2D:
        return self._tiling_scheme.tile_width, self._tiling_scheme.tile_height

    @property
    def num_levels(self) -> int:
        return self._tiling_scheme.num_levels

    def get_level_image(self, z_index: int) -> TiledImage:
        return self._level_images[z_index]

    def get_tile(self, tile_x: int, tile_y: int, z_index: int):
        level_image = self._level_images[z_index]
        return level_image.get_tile(tile_x, tile_y)

    def dispose(self) -> None:
        for level_image in self._level_images:
            level_image.dispose()

    def apply(self, level_mapper: LevelMapper, *args, **kwargs):
        level_images = self._level_images
        return ImagePyramid(self._tiling_scheme,
                            [level_mapper(level_images[level], level, *args, **kwargs)
                             for level in range(len(level_images))])


# noinspection PyUnusedLocal
def create_pil_downsampling_image(source_image: TiledImage,
                                  higher_level_image: TiledImage,
                                  step_exp: int,
                                  **kwargs) -> TiledImage:
    return PilDownsamplingImage(higher_level_image, **kwargs)


# noinspection PyUnusedLocal
def create_ndarray_downsampling_image(source_image: TiledImage,
                                      higher_level_image: TiledImage,
                                      step_exp: int,
                                      **kwargs) -> TiledImage:
    return NdarrayDownsamplingImage(higher_level_image, **kwargs)<|MERGE_RESOLUTION|>--- conflicted
+++ resolved
@@ -385,15 +385,8 @@
                 valid_min, valid_max = self._valid_range
                 # and we have a valid min or max, return a masked tile
                 if valid_min is not None:
-<<<<<<< HEAD
-                    # valid_min = convert(valid_min)
                     tile = np.ma.masked_less(tile, valid_min)
                 if valid_max is not None:
-                    # valid_max = convert(valid_max)
-=======
-                    tile = np.ma.masked_less(tile, valid_min)
-                if valid_max is not None:
->>>>>>> d95dfba2
                     tile = np.ma.masked_greater(tile, valid_max)
             elif np.issubdtype(tile.dtype, float) or np.issubdtype(tile.dtype, complex):
                 # and it is of float type, return a masked tile with a mask from invalids, i.e. NaN, -Inf, +Inf
