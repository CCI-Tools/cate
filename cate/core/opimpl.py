--- conflicted
+++ resolved
@@ -177,7 +177,6 @@
     copied = False
 
     for dim in ('lon', 'lat'):
-<<<<<<< HEAD
         geo_spatial_attrs = _get_geo_spatial_attrs(ds, dim)
         if geo_spatial_attrs:
             for key in geo_spatial_attrs:
@@ -210,32 +209,6 @@
 
         for key in drop:
             ds.attrs.pop(key, None)
-=======
-        geo_spatial_attrs = _get_geo_spatial_attrs(ds, dim, allow_point=allow_point)
-
-        for key in geo_spatial_attrs:
-            if geo_spatial_attrs[key] is not None:
-                ds.attrs[key] = geo_spatial_attrs[key]
-
-    lon_min = ds.attrs['geospatial_lon_min']
-    lat_min = ds.attrs['geospatial_lat_min']
-    lon_max = ds.attrs['geospatial_lon_max']
-    lat_max = ds.attrs['geospatial_lat_max']
-
-    ds.attrs['geospatial_bounds'] = 'POLYGON(({} {}, {} {}, {} {}, {} {}, {} {}))'. \
-        format(lon_min, lat_min, lon_min, lat_max, lon_max, lat_max, lon_max, lat_min, lon_min, lat_min)
-
-    # Determination of the following attributes from introspection in a general
-    # way is ambiguous, hence it is safer to drop them than to risk preserving
-    # out of date attributes.
-    drop = ['geospatial_bounds_crs', 'geospatial_bounds_vertical_crs',
-            'geospatial_vertical_min', 'geospatial_vertical_max',
-            'geospatial_vertical_positive', 'geospatial_vertical_units',
-            'geospatial_vertical_resolution']
-
-    for key in drop:
-        ds.attrs.pop(key, None)
->>>>>>> 4dc61ff2
 
     return ds
 
@@ -339,6 +312,7 @@
     :param allow_point: True, if it is ok to have no actual spatial extent.
     :return: A dictionary {'attr_name': attr_value}
     """
+    ret = dict()
 
     if dim_name not in ds:
         return None
@@ -355,32 +329,12 @@
         # If 'bounds' attribute is missing, the bounds coordinate variable may be named "<dim>_bnds"
         bnds_name = '%s_bnds' % dim_name
 
-    if 'units' in coord_var.attrs:
-        dim_units = coord_var.attrs['units']
-    else:
-        dim_units = None
-
-    try:
+    if bnds_name in ds:
         bnds_var = ds[bnds_name]
         dim_res = abs(bnds_var.values[0][1] - bnds_var.values[0][0])
         dim_min = min(bnds_var.values[0][0], bnds_var.values[-1][1])
         dim_max = max(bnds_var.values[0][0], bnds_var.values[-1][1])
-
-        res_name = 'geospatial_{}_resolution'.format(dim_name)
-        min_name = 'geospatial_{}_min'.format(dim_name)
-        max_name = 'geospatial_{}_max'.format(dim_name)
-        units_name = 'geospatial_{}_units'.format(dim_name)
-        ret[res_name] = dim_res
-        ret[min_name] = dim_min
-        ret[max_name] = dim_max
-        ret[units_name] = dim_units
-        return ret
-
-    except (ValueError, KeyError):
-        # Can't determine values from a bounds variable, carry on
-        pass
-
-    if len(coord_var.values) >= 2:
+    elif len(coord_var.values) >= 2:
         dim_res = abs(coord_var.values[1] - coord_var.values[0])
         dim_min = min(coord_var.values[0], coord_var.values[-1]) - 0.5 * dim_res
         dim_max = max(coord_var.values[0], coord_var.values[-1]) + 0.5 * dim_res
@@ -392,6 +346,11 @@
     else:
         # Cannot determine spatial extent for dimension dim_name
         return None
+
+    if 'units' in coord_var.attrs:
+        dim_units = coord_var.attrs['units']
+    else:
+        dim_units = None
 
     res_name = 'geospatial_{}_resolution'.format(dim_name)
     min_name = 'geospatial_{}_min'.format(dim_name)
