--- conflicted
+++ resolved
@@ -333,52 +333,6 @@
             else:
                 ds.attrs.pop(key, None)
 
-<<<<<<< HEAD
-=======
-    # Now let's see if we are lacking a 'time' variable when we have temporal attributes
-
-    has_time_var = 'time' in ds.variables
-    if has_time_var:
-        return ds
-
-    has_time_bnds_var = 'time_bnds' in ds.variables
-
-    time_coverage_start = ds.attrs.get('time_coverage_start')
-    time_coverage_end = ds.attrs.get('time_coverage_end')
-
-    if time_coverage_start is not None:
-        time_coverage_start = pd.to_datetime(time_coverage_start)
-
-    if time_coverage_end is not None:
-        time_coverage_end = pd.to_datetime(time_coverage_end)
-
-    if not time_coverage_start and not time_coverage_end:
-        return ds
-
-    if time_coverage_start or time_coverage_end:
-        if 'time' in ds.dims:
-            # Such strange cases occur: we have no 'time' coordinate, but we have a 'time' dim.
-            # See https://github.com/CCI-Tools/cate/issues/634
-            pass
-        else:
-            ds = ds.expand_dims('time')
-        if time_coverage_start and time_coverage_end:
-            time = time_coverage_start + 0.5 * (time_coverage_end - time_coverage_start)
-        else:
-            time = time_coverage_start or time_coverage_end
-        ds = ds.assign_coords(time=[time])
-        ds.coords['time'].attrs['long_name'] = 'time'
-        ds.coords['time'].attrs['standard_name'] = 'time'
-        # TODO (forman): add correct 'units' attribute
-        # ds.coords['time'].attrs['units'] = '...'
-
-    if not has_time_bnds_var and time_coverage_start and time_coverage_end:
-        ds = ds.assign_coords(time_bnds=(['time', 'bnds'], [[time_coverage_start, time_coverage_end]]))
-        ds.coords['time'].attrs['bounds'] = 'time_bnds'
-        # TODO (forman): add correct 'units' attribute
-        # ds.coords['time_bnds'].attrs['units'] = '...'
-
->>>>>>> 435e6b73
     return ds
 
 
