# The MIT License (MIT)
# Copyright (c) 2016, 2017 by the ESA CCI Toolbox development team and contributors
#
# Permission is hereby granted, free of charge, to any person obtaining a copy of
# this software and associated documentation files (the "Software"), to deal in
# the Software without restriction, including without limitation the rights to
# use, copy, modify, merge, publish, distribute, sublicense, and/or sell copies
# of the Software, and to permit persons to whom the Software is furnished to do
# so, subject to the following conditions:
#
# The above copyright notice and this permission notice shall be included in all
# copies or substantial portions of the Software.
#
# THE SOFTWARE IS PROVIDED "AS IS", WITHOUT WARRANTY OF ANY KIND, EXPRESS OR
# IMPLIED, INCLUDING BUT NOT LIMITED TO THE WARRANTIES OF MERCHANTABILITY,
# FITNESS FOR A PARTICULAR PURPOSE AND NONINFRINGEMENT. IN NO EVENT SHALL THE
# AUTHORS OR COPYRIGHT HOLDERS BE LIABLE FOR ANY CLAIM, DAMAGES OR OTHER
# LIABILITY, WHETHER IN AN ACTION OF CONTRACT, TORT OR OTHERWISE, ARISING FROM,
# OUT OF OR IN CONNECTION WITH THE SOFTWARE OR THE USE OR OTHER DEALINGS IN THE
# SOFTWARE.

import logging
import os
import platform
import pprint
import shutil
import uuid
from abc import ABCMeta, abstractmethod
<<<<<<< HEAD
from collections import OrderedDict
from typing import List, Optional, Tuple, Any
=======
from typing import List, Union, Optional, Tuple, Any, Dict
>>>>>>> 3fd3f5e5

from .objectio import write_object
from .workflow import Workflow
from .workspace import Workspace, OpKwArgs
from ..conf.defaults import DEFAULT_SCRATCH_WORKSPACES_PATH, WORKSPACE_DATA_DIR_NAME, WORKSPACES_DIR_NAME, \
    DEFAULT_WORKSPACES_PATH, SCRATCH_WORKSPACES_DIR_NAME
from ..core.types import ValidationError
from ..util.monitor import Monitor
from ..util.safe import safe_eval
from ..util.undefined import UNDEFINED

__author__ = "Norman Fomferra (Brockmann Consult GmbH)"

_LOG = logging.getLogger('cate')


class WorkspaceManager(metaclass=ABCMeta):
    """
    Abstract base class which represents the ``WorkspaceManager`` interface.
    """

    @property
    @abstractmethod
    def root_path(self) -> Optional[str]:
        pass

    @abstractmethod
    def resolve_path(self, path: str) -> str:
        pass

    @abstractmethod
    def resolve_workspace_dir(self, path_or_name: str) -> str:
        pass

    @abstractmethod
    def get_open_workspaces(self) -> List[Workspace]:
        pass

    @abstractmethod
    def get_workspace(self, workspace_dir: str) -> Workspace:
        pass

    @abstractmethod
    def list_workspace_names(self) -> List[str]:
        pass

    @abstractmethod
<<<<<<< HEAD
    def new_workspace(self, base_dir: Optional[str], description: str = None) -> Workspace:
=======
    def new_workspace(self,
                      workspace_dir: Optional[str],
                      description: str = None) -> Workspace:
>>>>>>> 3fd3f5e5
        pass

    @abstractmethod
    def open_workspace(self,
                       workspace_dir: str,
                       monitor: Monitor = Monitor.NONE) -> Workspace:
        pass

    @abstractmethod
    def close_workspace(self, workspace_dir: str) -> None:
        pass

    @abstractmethod
    def close_all_workspaces(self) -> None:
        pass

    @abstractmethod
    def save_workspace_as(self,
                          workspace_dir: str,
                          new_workspace_dir: str,
                          monitor: Monitor = Monitor.NONE) -> Workspace:
        pass

    @abstractmethod
    def save_workspace(self,
                       workspace_dir: str,
                       monitor: Monitor = Monitor.NONE) -> Workspace:
        pass

    @abstractmethod
    def save_all_workspaces(self, monitor: Monitor = Monitor.NONE) -> None:
        pass

    @abstractmethod
    def delete_workspace(self,
                         workspace_dir: str,
                         remove_completely: bool = False) -> None:
        pass

    @abstractmethod
    def clean_workspace(self, base_dir: str) -> Workspace:
        pass

    @abstractmethod
<<<<<<< HEAD
    def run_op_in_workspace(self, base_dir: str,
                            op_name: str, op_args: OpKwArgs,
                            monitor: Monitor = Monitor.NONE) -> Optional[Any]:
=======
    def run_op_in_workspace(self,
                            workspace_dir: str,
                            op_name: str,
                            op_args: OpKwArgs,
                            monitor: Monitor = Monitor.NONE) -> Union[Any, None]:
>>>>>>> 3fd3f5e5
        pass

    @abstractmethod
    def set_workspace_resource(self,
                               workspace_dir: str,
                               op_name: str,
                               op_args: OpKwArgs,
                               res_name: Optional[str] = None,
                               overwrite: bool = False,
                               monitor: Monitor = Monitor.NONE) -> Tuple[Workspace, str]:
        pass

    @abstractmethod
    def rename_workspace_resource(self,
                                  workspace_dir: str,
                                  res_name: str,
                                  new_res_name: str) -> Workspace:
        pass

    @abstractmethod
    def delete_workspace_resource(self,
                                  workspace_dir: str,
                                  res_name: str) -> Workspace:
        pass

    @abstractmethod
    def set_workspace_resource_persistence(self,
                                           workspace_dir: str,
                                           res_name: str,
                                           persistent: bool) -> Workspace:
        pass

    @abstractmethod
    def write_workspace_resource(self,
                                 workspace_dir: str,
                                 res_name: str,
                                 file_path: str,
                                 format_name: str = None,
                                 monitor: Monitor = Monitor.NONE) -> None:
        pass

    @abstractmethod
    def plot_workspace_resource(self,
                                workspace_dir: str,
                                res_name: str,
                                var_name: str = None,
                                file_path: str = None,
                                monitor: Monitor = Monitor.NONE) -> None:
        pass

    @abstractmethod
    def print_workspace_resource(self,
                                 workspace_dir: str,
                                 res_name_or_expr: str = None,
                                 monitor: Monitor = Monitor.NONE) -> None:
        pass


class FSWorkspaceManager(WorkspaceManager):

    def __init__(self, root_path: str = None):
        self._open_workspaces: Dict[str, Workspace] = {}
        self._root_path: Optional[str] = None
        if root_path:
            root_path = os.path.normpath(root_path)
            if not os.path.isabs(root_path):
                raise ValueError('root directory must be given as absolute path')
            if not os.path.isdir(root_path):
                raise ValueError('root directory does not exist')
            self._root_path = root_path

    @property
    def scratch_workspaces_dir_path(self) -> str:
        if self._root_path:
            return os.path.join(self._root_path, SCRATCH_WORKSPACES_DIR_NAME)
        return DEFAULT_SCRATCH_WORKSPACES_PATH

    @property
    def workspaces_dir(self) -> str:
        if self._root_path:
            return os.path.join(self._root_path, WORKSPACES_DIR_NAME)
        return DEFAULT_WORKSPACES_PATH

    @property
    def root_path(self) -> Optional[str]:
        return self._root_path

    def resolve_workspace_dir(self, path_or_name: str) -> str:
        if self._is_no_path(path_or_name):
            return os.path.join(self.workspaces_dir, path_or_name)
        else:
            return self.resolve_path(path_or_name)

    def resolve_path(self, path: str) -> str:
        """Turn path into a normalized, absolute path."""

        if not self._root_path:
            # Not in sandbox mode, return normalized, absolute path
            return os.path.normpath(os.path.abspath(path))

        # In sandbox mode!

        # Normalize path, empty paths stay empty (not converted to '.')
        path = '' if path == '.' else (os.path.normpath(path) if path != '' else path)
        if self._is_abs_path(path):
            try:
                # Identify common path to see if it is root path
                common_path = os.path.commonpath([path, self._root_path])
            except ValueError:
                # E.g. on Windows we can observe error "ValueError: Paths don't have the same drive"
                # raise ValueError('access denied: ' + path)
                common_path = ''
            if common_path == self._root_path:
                # Return normalized absolute path as it resides safely under root path.
                return path
            # From here on, is ok for path to be absolute only with respect to root path.
            if platform.system() == 'Windows':
                # Special case on Windows: make sure that path is really a "relative absolute" path
                # but not "absolute absolute".
                is_network_path = path.startswith('\\\\')
                is_rel_abs_path = path.startswith('\\') and not is_network_path
                if not is_rel_abs_path:
                    raise ValueError('access denied: ' + path)
            # Make it relative to root path
            path = path[1:]
        # Now construct the absolute path
        path = os.path.join(self._root_path, path)
        # An make sure we do not escape from root path
        rel_path = os.path.relpath(path, self._root_path)
        if rel_path.startswith('..'):
            # Permit escaping from self._root_path
            raise ValueError('access denied: ' + path)
        return path

    @classmethod
    def _is_abs_path(self, path):
        return os.path.isabs(path) or (platform == 'Windows' and os.path.isabs(path + '\\'))

    def num_open_workspaces(self) -> int:
        return len(self._open_workspaces)

    def get_open_workspaces(self) -> List[Workspace]:
        return list(self._open_workspaces.values())

    def list_workspace_names(self) -> List[str]:
        workspaces_dir = self.workspaces_dir
        if not os.path.isdir(workspaces_dir):
            return []

        dir_list = []
        with os.scandir(workspaces_dir) as scan_list:
            for entry in scan_list:
                if entry.is_dir() \
                        and os.path.isdir(os.path.join(workspaces_dir, entry.name, WORKSPACE_DATA_DIR_NAME)):
                    dir_list.append(entry.name)

        return dir_list

    def get_workspace(self, workspace_dir: str) -> Workspace:
        workspace = self._open_workspaces.get(workspace_dir, None)
        if workspace is None:
            raise ValidationError('Workspace does not exist: %s' % workspace_dir)
        assert not workspace.is_closed
        # noinspection PyTypeChecker
        return workspace

    def new_workspace(self, workspace_dir_or_name: Optional[str], description: str = None) -> Workspace:
        is_scratch = False
        if workspace_dir_or_name is None:
            scratch_dir_name = str(uuid.uuid4())
            workspace_dir = os.path.join(self.scratch_workspaces_dir_path, scratch_dir_name)
            os.makedirs(workspace_dir, exist_ok=True)
            is_scratch = True
        elif self._is_no_path(workspace_dir_or_name):
            # Just a name
            workspace_dir = os.path.normpath(os.path.join(self.workspaces_dir, workspace_dir_or_name))
        else:
            workspace_dir = os.path.normpath(workspace_dir_or_name)

        if workspace_dir in self._open_workspaces:
            raise ValidationError('Workspace already opened: %s' % workspace_dir)
        workspace_data_dir = Workspace.get_workspace_data_dir(workspace_dir)
        if os.path.isdir(workspace_data_dir):
            raise ValidationError('Workspace exists, consider opening it: %s' % workspace_dir)
        workspace = Workspace.create(workspace_dir, description=description)
        if is_scratch:
            workspace.is_scratch = True

        assert workspace_dir not in self._open_workspaces
        self._open_workspaces[workspace_dir] = workspace
        return workspace

    @classmethod
    def _is_no_path(self, path_or_name):
        return '/' not in path_or_name and '\\' not in path_or_name

    def open_workspace(self, workspace_dir: str, monitor: Monitor = Monitor.NONE) -> Workspace:
        workspace = self._open_workspaces.get(workspace_dir, None)
        if workspace is not None:
            assert not workspace.is_closed
            return workspace
        with monitor.starting("Opening workspace", 100):
            workspace = Workspace.open(workspace_dir, monitor=monitor.child(50))
            assert workspace_dir not in self._open_workspaces
            workspace.execute_workflow(monitor=monitor.child(50))
        self._open_workspaces[workspace_dir] = workspace
        return workspace

    def close_workspace(self, workspace_dir: str) -> None:
        workspace = self._open_workspaces.pop(workspace_dir, None)
        if workspace is not None:
            workspace.close()

    def close_all_workspaces(self) -> None:
        workspaces = self._open_workspaces.values()
        self._open_workspaces = dict()
        for workspace in workspaces:
            workspace.close()

    def save_workspace_as(self,
                          workspace_dir: str,
                          new_workspace_dir_or_name: str,
                          monitor: Monitor = Monitor.NONE) -> Workspace:
        workspace = self.get_workspace(workspace_dir)

        if self._is_no_path(new_workspace_dir_or_name):
            new_workspace_dir = os.path.normpath(os.path.join(self.workspaces_dir, new_workspace_dir_or_name))
        else:
            new_workspace_dir = os.path.normpath(new_workspace_dir_or_name)

        empty_dir_exists = False
        if os.path.realpath(workspace_dir) == os.path.realpath(new_workspace_dir):
            return workspace

        with monitor.starting('opening "%s"' % new_workspace_dir, 100):
            if os.path.exists(new_workspace_dir):
                if os.path.isdir(new_workspace_dir):
                    entries = list(os.listdir(new_workspace_dir))
                    monitor.progress(work=5)
                    if len(entries) == 0:
                        empty_dir_exists = True
                    else:
                        raise ValidationError('Directory is not empty: %s' % new_workspace_dir)
                else:
                    raise ValidationError('A file with same name already exists: %s' % new_workspace_dir)
            else:
                monitor.progress(work=5)

            # Save and close current workspace
            workspace.save(monitor=monitor.child(work=25))
            workspace.close()

            # if the given directory exists and is empty, we must delete it because
            # shutil.copytree(workspace_dir, to_dir) expects to_dir to be non-existent
            if empty_dir_exists:
                os.rmdir(new_workspace_dir)
            monitor.progress(work=5)
            # Copy all files to new location to_dir
            shutil.copytree(workspace_dir, new_workspace_dir)
            monitor.progress(work=10)
            # Reopen from new location
            new_workspace = self.open_workspace(new_workspace_dir, monitor=monitor.child(work=50))
            # If it was a scratch workspace, delete the original
            if workspace.is_scratch:
                try:
                    shutil.rmtree(workspace_dir, ignore_errors=True)
                except (PermissionError, OSError):
                    pass
            monitor.progress(work=5)
            return new_workspace

    def save_workspace(self, workspace_dir: str, monitor: Monitor = Monitor.NONE) -> Workspace:
        workspace = self.get_workspace(workspace_dir)
        if workspace:
            workspace.save(monitor=monitor)
        return workspace

    def save_all_workspaces(self, monitor: Monitor = Monitor.NONE) -> None:
        workspaces = self._open_workspaces.values()
        n = len(workspaces)
        with monitor.starting('Saving %s workspace(s)' % n, n):
            for workspace in workspaces:
                workspace.save(monitor=monitor.child(work=1))

    def clean_workspace(self, workspace_dir: str) -> Workspace:
        workflow_file = Workspace.get_workflow_file(workspace_dir)
        old_workflow = None
        if os.path.isfile(workflow_file):
            # noinspection PyBroadException
            try:
                old_workflow = Workflow.load(workflow_file)
            except Exception:
                pass
            os.remove(workflow_file)
        old_workspace = self._open_workspaces.get(workspace_dir)
        if old_workspace:
            old_workspace.resource_cache.close()
        # Create new workflow but keep old header info
        workflow = Workspace.new_workflow(header=old_workflow.op_meta_info.header if old_workflow else None)
        workspace = Workspace(workspace_dir, workflow)
        self._open_workspaces[workspace_dir] = workspace
        workspace.save()
        return workspace

    def delete_workspace(self, workspace_dir: str, remove_completely: bool = False) -> None:
        self.close_workspace(workspace_dir)

        if remove_completely:
            shutil.rmtree(workspace_dir)
<<<<<<< HEAD

    def run_op_in_workspace(self, base_dir: str,
                            op_name: str, op_args: OpKwArgs,
                            monitor: Monitor = Monitor.NONE) -> Optional[Any]:
        workspace = self.get_workspace(base_dir)
=======
        else:
            workspace_data_dir = Workspace.get_workspace_data_dir(workspace_dir)
            if not os.path.isdir(workspace_data_dir):
                raise ValidationError('Not a workspace: %s' % workspace_dir)
            shutil.rmtree(workspace_data_dir)

    def run_op_in_workspace(self,
                            workspace_dir: str,
                            op_name: str,
                            op_args: OpKwArgs,
                            monitor: Monitor = Monitor.NONE) -> Union[Any, None]:
        workspace = self.get_workspace(workspace_dir)
>>>>>>> 3fd3f5e5
        return workspace.run_op(op_name, op_args, monitor=monitor)

    def set_workspace_resource(self,
                               workspace_dir: str,
                               op_name: str,
                               op_args: OpKwArgs,
                               res_name: Optional[str] = None,
                               overwrite: bool = False,
                               monitor: Monitor = Monitor.NONE) -> Tuple[Workspace, str]:
        workspace = self.get_workspace(workspace_dir)
        res_name = workspace.set_resource(op_name, op_args, res_name, overwrite=overwrite, validate_args=True)
        workspace.execute_workflow(res_name=res_name, monitor=monitor)
        return workspace, res_name

    def rename_workspace_resource(self, workspace_dir: str,
                                  res_name: str, new_res_name: str) -> Workspace:
        workspace = self.get_workspace(workspace_dir)
        workspace.rename_resource(res_name, new_res_name)
        return workspace

    def delete_workspace_resource(self, workspace_dir: str, res_name: str) -> Workspace:
        workspace = self.get_workspace(workspace_dir)
        workspace.delete_resource(res_name)
        return workspace

    def set_workspace_resource_persistence(self,
                                           workspace_dir: str,
                                           res_name: str,
                                           persistent: bool) -> Workspace:
        workspace = self.get_workspace(workspace_dir)
        workspace.set_resource_persistence(res_name, persistent)
        return workspace

    def write_workspace_resource(self,
                                 workspace_dir: str,
                                 res_name: str,
                                 file_path: str,
                                 format_name: str = None,
                                 monitor: Monitor = Monitor.NONE) -> None:
        workspace = self.get_workspace(workspace_dir)
        target_path = file_path
        with monitor.starting('Writing resource "%s"' % res_name, total_work=10):
            obj = workspace.execute_workflow(res_name=res_name, monitor=monitor.child(work=9))
            if obj is not None:
                write_object(obj, target_path, format_name=format_name)
                monitor.progress(work=1, msg='Writing file %s' % target_path)
            else:
                monitor.progress(work=1, msg='No output, file %s NOT written' % target_path)

    def plot_workspace_resource(self,
                                workspace_dir: str,
                                res_name: str,
                                var_name: str = None,
                                file_path: str = None,
                                monitor: Monitor = Monitor.NONE) -> None:
        workspace = self.get_workspace(workspace_dir)
        obj = self._get_resource_value(workspace, res_name, monitor)

        import xarray as xr
        import numpy as np
        # import matplotlib
        # matplotlib.use('Qt5Agg')
        import matplotlib.pyplot as plt

        if isinstance(obj, xr.Dataset):
            ds = obj
            if var_name:
                variables = [ds.data_vars[var_name]]
            else:
                variables = ds.data_vars.values()
            for var in variables:
                if hasattr(var, 'plot'):
                    _LOG.info('Plotting variable %s' % var)
                    var.plot()
            plt.show()
        elif isinstance(obj, xr.DataArray):
            var = obj
            if hasattr(var, 'plot'):
                _LOG.info('Plotting variable %s' % var)
                var.plot()
                plt.show()
        elif isinstance(obj, np.ndarray):
            plt.plot(obj)
            plt.show()
        else:
            raise ValidationError("Don't know how to plot an object of type \"%s\"" % type(obj))

    def print_workspace_resource(self,
                                 workspace_dir: str,
                                 res_name_or_expr: str = None,
                                 monitor: Monitor = Monitor.NONE) -> None:
        workspace = self.get_workspace(workspace_dir)
        value = self._get_resource_value(workspace, res_name_or_expr, monitor)
        pprint.pprint(value)

    # noinspection PyMethodMayBeStatic
    def _get_resource_value(self,
                            workspace: Workspace,
                            res_name_or_expr: str,
                            monitor: Monitor):
        value = UNDEFINED
        if res_name_or_expr is None:
            value = workspace.resource_cache
        elif res_name_or_expr.isidentifier() and workspace.workflow.find_node(res_name_or_expr) is not None:
            value = workspace.execute_workflow(res_name=res_name_or_expr, monitor=monitor)
        if value is UNDEFINED:
            value = safe_eval(res_name_or_expr, workspace.resource_cache)
        return value


def is_abs_windows_path(path: str) -> bool:
    """
    If normalized *path* an absolute path on Windows OS?
    :param path: normalized path
    :return: True, if so
    """
    return platform.system() == 'Windows' and is_abs_path(path)


def is_abs_path(path: str) -> bool:
    """
    If normalized *path* an absolute path on Windows OS?
    :param path: normalized path
    :return: True, if so
    """
    return path.startswith('//') or os.path.isabs(path)<|MERGE_RESOLUTION|>--- conflicted
+++ resolved
@@ -26,12 +26,9 @@
 import shutil
 import uuid
 from abc import ABCMeta, abstractmethod
-<<<<<<< HEAD
+from typing import List, Union, Optional, Tuple, Any, Dict
 from collections import OrderedDict
 from typing import List, Optional, Tuple, Any
-=======
-from typing import List, Union, Optional, Tuple, Any, Dict
->>>>>>> 3fd3f5e5
 
 from .objectio import write_object
 from .workflow import Workflow
@@ -79,13 +76,10 @@
         pass
 
     @abstractmethod
-<<<<<<< HEAD
     def new_workspace(self, base_dir: Optional[str], description: str = None) -> Workspace:
-=======
     def new_workspace(self,
                       workspace_dir: Optional[str],
                       description: str = None) -> Workspace:
->>>>>>> 3fd3f5e5
         pass
 
     @abstractmethod
@@ -130,17 +124,14 @@
         pass
 
     @abstractmethod
-<<<<<<< HEAD
-    def run_op_in_workspace(self, base_dir: str,
-                            op_name: str, op_args: OpKwArgs,
-                            monitor: Monitor = Monitor.NONE) -> Optional[Any]:
-=======
     def run_op_in_workspace(self,
                             workspace_dir: str,
                             op_name: str,
                             op_args: OpKwArgs,
                             monitor: Monitor = Monitor.NONE) -> Union[Any, None]:
->>>>>>> 3fd3f5e5
+    def run_op_in_workspace(self, base_dir: str,
+                            op_name: str, op_args: OpKwArgs,
+                            monitor: Monitor = Monitor.NONE) -> Optional[Any]:
         pass
 
     @abstractmethod
@@ -450,13 +441,6 @@
 
         if remove_completely:
             shutil.rmtree(workspace_dir)
-<<<<<<< HEAD
-
-    def run_op_in_workspace(self, base_dir: str,
-                            op_name: str, op_args: OpKwArgs,
-                            monitor: Monitor = Monitor.NONE) -> Optional[Any]:
-        workspace = self.get_workspace(base_dir)
-=======
         else:
             workspace_data_dir = Workspace.get_workspace_data_dir(workspace_dir)
             if not os.path.isdir(workspace_data_dir):
@@ -469,7 +453,10 @@
                             op_args: OpKwArgs,
                             monitor: Monitor = Monitor.NONE) -> Union[Any, None]:
         workspace = self.get_workspace(workspace_dir)
->>>>>>> 3fd3f5e5
+    def run_op_in_workspace(self, base_dir: str,
+                            op_name: str, op_args: OpKwArgs,
+                            monitor: Monitor = Monitor.NONE) -> Optional[Any]:
+        workspace = self.get_workspace(base_dir)
         return workspace.run_op(op_name, op_args, monitor=monitor)
 
     def set_workspace_resource(self,
