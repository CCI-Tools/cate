# The MIT License (MIT)
# Copyright (c) 2016, 2017, 2018 by the ESA CCI Toolbox development team and
# contributors
#
# Permission is hereby granted, free of charge, to any person obtaining a copy of
# this software and associated documentation files (the "Software"), to deal in
# the Software without restriction, including without limitation the rights to
# use, copy, modify, merge, publish, distribute, sublicense, and/or sell copies
# of the Software, and to permit persons to whom the Software is furnished to do
# so, subject to the following conditions:
#
# The above copyright notice and this permission notice shall be included in all
# copies or substantial portions of the Software.
#
# THE SOFTWARE IS PROVIDED "AS IS", WITHOUT WARRANTY OF ANY KIND, EXPRESS OR
# IMPLIED, INCLUDING BUT NOT LIMITED TO THE WARRANTIES OF MERCHANTABILITY,
# FITNESS FOR A PARTICULAR PURPOSE AND NONINFRINGEMENT. IN NO EVENT SHALL THE
# AUTHORS OR COPYRIGHT HOLDERS BE LIABLE FOR ANY CLAIM, DAMAGES OR OTHER
# LIABILITY, WHETHER IN AN ACTION OF CONTRACT, TORT OR OTHERWISE, ARISING FROM,
# OUT OF OR IN CONNECTION WITH THE SOFTWARE OR THE USE OR OTHER DEALINGS IN THE
# SOFTWARE.

# Cate version string (PEP440-compatible), e.g. "0.8.0", "0.8.0.dev1", "0.8.0rc1", "0.8.0rc1.dev1"
<<<<<<< HEAD
__version__ = '3.1.6'
=======
__version__ = '3.1.6.dev1'
>>>>>>> c0050f82

# Other package metainfo
__title__ = 'cate'
__description__ = 'Cate - the ESA CCI Toolbox'
__url__ = 'https://github.com/CCI-Tools/cate'<|MERGE_RESOLUTION|>--- conflicted
+++ resolved
@@ -21,11 +21,7 @@
 # SOFTWARE.
 
 # Cate version string (PEP440-compatible), e.g. "0.8.0", "0.8.0.dev1", "0.8.0rc1", "0.8.0rc1.dev1"
-<<<<<<< HEAD
-__version__ = '3.1.6'
-=======
 __version__ = '3.1.6.dev1'
->>>>>>> c0050f82
 
 # Other package metainfo
 __title__ = 'cate'
