import json
import os
import unittest
from unittest.mock import patch

from tornado.testing import AsyncHTTPTestCase
from cate.webapi.start import create_application

NETCDF_TEST_FILE = os.path.join(os.path.dirname(__file__), '..', 'data', 'precip_and_temp.nc')


# For usage of the tornado.testing.AsyncHTTPTestCase see http://www.tornadoweb.org/en/stable/testing.html

@unittest.skipIf(os.environ.get('CATE_DISABLE_WEB_TESTS', None) == '1', 'CATE_DISABLE_WEB_TESTS = 1')
class WebAPITest(AsyncHTTPTestCase):
    def get_app(self):
        self.url = '/'
        return create_application(user_root_path=None)

    def test_base_url(self):
        response = self.fetch(self.url)
        self.assertEqual(response.code, 200)
        json_dict = json.loads(response.body.decode('utf-8'))
        self.assertIn('status', json_dict)
        self.assertIn('content', json_dict)
        self.assertIn('name', json_dict['content'])
        self.assertIn('version', json_dict['content'])
<<<<<<< HEAD


# Tests if root of url can be changed, mostly relevant for CateHub context.

@unittest.skipIf(os.environ.get('CATE_DISABLE_WEB_TESTS', None) == '1', 'CATE_DISABLE_WEB_TESTS = 1')
class WebAPIHubContextTest(WebAPITest):
    @patch.dict(os.environ, {'JUPYTERHUB_SERVICE_PREFIX': '/user/test/'})
    def get_app(self):
        self.url = os.environ.get('JUPYTERHUB_SERVICE_PREFIX')
        return create_application(user_root_path=None)
=======
        self.assertIn('user_root_mode', json_dict['content'])


@unittest.skipIf(os.environ.get('CATE_DISABLE_WEB_TESTS', None) == '1', 'CATE_DISABLE_WEB_TESTS = 1')
class WebAPIRelativeFSTest(AsyncHTTPTestCase):
    def get_app(self):
        return create_application(user_root_path='/home/test')

    def test_base_url(self):
        response = self.fetch('/')
        self.assertEqual(response.code, 200)
        json_dict = json.loads(response.body.decode('utf-8'))
        self.assertIn('user_root_mode', json_dict['content'])
        self.assertEqual(json_dict['content']['user_root_mode'], 'relative_fs')


@unittest.skipIf(os.environ.get('CATE_DISABLE_WEB_TESTS', None) == '1', 'CATE_DISABLE_WEB_TESTS = 1')
class WebAPIFSTest(AsyncHTTPTestCase):
    def get_app(self):
        return create_application(user_root_path=None)

    def test_base_url(self):
        response = self.fetch('/')
        self.assertEqual(response.code, 200)
        json_dict = json.loads(response.body.decode('utf-8'))
        self.assertIn('user_root_mode', json_dict['content'])
        self.assertEqual(json_dict['content']['user_root_mode'], 'fs')
>>>>>>> f042da4b
<|MERGE_RESOLUTION|>--- conflicted
+++ resolved
@@ -25,21 +25,18 @@
         self.assertIn('content', json_dict)
         self.assertIn('name', json_dict['content'])
         self.assertIn('version', json_dict['content'])
-<<<<<<< HEAD
+        self.assertIn('user_root_mode', json_dict['content'])
 
 
 # Tests if root of url can be changed, mostly relevant for CateHub context.
-
 @unittest.skipIf(os.environ.get('CATE_DISABLE_WEB_TESTS', None) == '1', 'CATE_DISABLE_WEB_TESTS = 1')
 class WebAPIHubContextTest(WebAPITest):
     @patch.dict(os.environ, {'JUPYTERHUB_SERVICE_PREFIX': '/user/test/'})
     def get_app(self):
         self.url = os.environ.get('JUPYTERHUB_SERVICE_PREFIX')
         return create_application(user_root_path=None)
-=======
-        self.assertIn('user_root_mode', json_dict['content'])
 
-
+ 
 @unittest.skipIf(os.environ.get('CATE_DISABLE_WEB_TESTS', None) == '1', 'CATE_DISABLE_WEB_TESTS = 1')
 class WebAPIRelativeFSTest(AsyncHTTPTestCase):
     def get_app(self):
@@ -63,5 +60,4 @@
         self.assertEqual(response.code, 200)
         json_dict = json.loads(response.body.decode('utf-8'))
         self.assertIn('user_root_mode', json_dict['content'])
-        self.assertEqual(json_dict['content']['user_root_mode'], 'fs')
->>>>>>> f042da4b
+        self.assertEqual(json_dict['content']['user_root_mode'], 'fs')