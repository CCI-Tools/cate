--- conflicted
+++ resolved
@@ -36,11 +36,6 @@
         self.url = os.environ.get('JUPYTERHUB_SERVICE_PREFIX')
         return create_application(user_root_path=None)
 
-<<<<<<< HEAD
-
-=======
- 
->>>>>>> be681b9c
 @unittest.skipIf(os.environ.get('CATE_DISABLE_WEB_TESTS', None) == '1', 'CATE_DISABLE_WEB_TESTS = 1')
 class WebAPIRelativeFSTest(AsyncHTTPTestCase):
     def get_app(self):
