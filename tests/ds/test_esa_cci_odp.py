--- conflicted
+++ resolved
@@ -658,16 +658,6 @@
         local_data_store.remove_data_source(f"local.{random_string}")
 
 
-<<<<<<< HEAD
-@unittest.skip(reason='Used for debugging to fix Cate issue #944')
-class UnsupportedOperandTypeTest(unittest.TestCase):
-    def test_unsupported_operand_type_fix(self):
-        data_store = EsaCciOdpDataStore()
-        cci_dataset_collection = 'esacci.PERMAFROST.yr.L4.ALT.multi-sensor.multi-platform.MODIS.01-0.r1'
-        data_source = data_store.query(cci_dataset_collection)[0]
-        ds = data_source.open_dataset(time_range=['2010-01-01', '2011-01-30'], var_names=['ALT'])
-        self.assertIsNotNone(ds)
-=======
 @unittest.skip(reason='Used for debugging issue with duplicate dsr_ids')
 class NoDuplicatesTest(unittest.TestCase):
     def test_for_duplicates_in_drs_ids(self):
@@ -681,4 +671,12 @@
         else:
             contains_duplicates = True
         self.assertFalse(contains_duplicates)
->>>>>>> 0a2d6b16
+
+@unittest.skip(reason='Used for debugging to fix Cate issue #944')
+class UnsupportedOperandTypeTest(unittest.TestCase):
+    def test_unsupported_operand_type_fix(self):
+        data_store = EsaCciOdpDataStore()
+        cci_dataset_collection = 'esacci.PERMAFROST.yr.L4.ALT.multi-sensor.multi-platform.MODIS.01-0.r1'
+        data_source = data_store.query(cci_dataset_collection)[0]
+        ds = data_source.open_dataset(time_range=['2010-01-01', '2011-01-30'], var_names=['ALT'])
+        self.assertIsNotNone(ds)