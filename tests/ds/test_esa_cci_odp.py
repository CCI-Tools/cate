--- conflicted
+++ resolved
@@ -124,17 +124,13 @@
             json_obj = _extract_metadata_from_descxml(XML(desc.read()))
             self.assert_json_obj_from_desc_xml(json_obj)
 
-<<<<<<< HEAD
-    @unittest.skipIf(os.environ.get('CATE_DISABLE_WEB_TESTS', None) == '1', 'CATE_DISABLE_WEB_TESTS = 1')
-=======
     def test_extract_metadata_from_descxml_faulty_url(self):
         desc_url = 'http://brockmann-consult.de'
         json_obj = asyncio.run(_extract_metadata_from_descxml_url(None, desc_url))
         self.assertIsNotNone(json_obj)
         self.assertEqual(0, len(json_obj.keys()))
 
-    @unittest.skip(reason='Requires web access')
->>>>>>> 473a1c41
+    @unittest.skipIf(os.environ.get('CATE_DISABLE_WEB_TESTS', None) == '1', 'CATE_DISABLE_WEB_TESTS = 1')
     def test_retrieve_dimensions_from_dds_url(self):
         dds_url = "http://dap.ceda.ac.uk/thredds/dodsC/dap//neodc/esacci/soil_moisture/data/daily_files/" \
                   "COMBINED/v04.4/1986/ESACCI-SOILMOISTURE-L3S-SSMV-COMBINED-19861125000000-fv04.4.nc.dds"
@@ -644,8 +640,7 @@
     @unittest.skip(reason='Requires variable access which is not integrated yet.')
     def test_make_local_spatial(self):
         data_store = EsaCciOdpDataStore()
-        # data_source = data_store.query(ds_id='esacci.SOILMOISTURE.day.L3S.SSMV.multi-sensor.multi-platform.COMBINED.04-5.r1')[0]
-        data_source = data_store.query(ds_id='esacci.CLOUD.mon.L3C.CLD_PRODUCTS.multi-sensor.Envisat.MERIS-AATSR.2-0.r1')[0]
+        data_source = data_store.query(ds_id='esacci.SOILMOISTURE.day.L3S.SSMV.multi-sensor.multi-platform.COMBINED.04.5.r1')[0]
         # The following always worked fine:
         ds = data_source.open_dataset(time_range=['2004-01-01', '2004-01-14'], region='-10,40,20,70')
         self.assertIsNotNone(ds)
