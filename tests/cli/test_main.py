import glob
import json
import os
import os.path
import shutil
import sys
import unittest
import datetime
from collections import OrderedDict
from time import sleep
from typing import Union, List, Optional
from unittest import TestCase

from cate.cli import main
from cate.core.ds import DATA_STORE_REGISTRY, XcubeDataStore
from cate.core.op import OP_REGISTRY
from cate.core.types import PointLike, TimeRangeLike
from cate.core.wsmanag import FSWorkspaceManager
from cate.util.misc import fetch_std_streams
from cate.util.monitor import Monitor

NETCDF_TEST_FILE = os.path.join(os.path.dirname(__file__), '..', 'data', 'precip_and_temp.nc')


def _create_test_data_store():
    metadata_path = os.path.join(os.path.dirname(__file__), '..', 'ds', 'resources', 'datasources', 'metadata')
    json_files = glob.glob(f'{metadata_path}/*.json')
    for json_file in json_files:
        timestamp_file = json_file.replace('.json', '-timestamp.txt')
        with open(timestamp_file, "w+") as fp:
            fp.write(datetime.datetime.utcnow().strftime("%Y-%m-%dT%H:%M:%S"))
    test_store_configs = {
        "cci-store": {
            "store_id": "cciodp"
        }
    }
    return XcubeDataStore(
        test_store_configs['cci-store'],
        'cci-store',
        meta_data_store_path=metadata_path
    )


class CliTestCase(unittest.TestCase):
    _orig_stores = None

    @classmethod
    def setUpClass(cls):
        cls._orig_stores = list(DATA_STORE_REGISTRY.get_data_stores())
        DATA_STORE_REGISTRY._data_stores.clear()
        DATA_STORE_REGISTRY.add_data_store(_create_test_data_store())

    @classmethod
    def tearDownClass(cls):
        # clean up frozen files
        for d in DATA_STORE_REGISTRY.get_data_stores():
            d.get_updates(reset=True)

        DATA_STORE_REGISTRY._data_stores.clear()
        for data_store in cls._orig_stores:
            DATA_STORE_REGISTRY.add_data_store(data_store)

    def assert_main(self,
                    args: Optional[Union[str, List[str]]],
                    expected_status: int = 0,
                    expected_stdout: Optional[Union[str, List[str]]] = None,
                    expected_stderr: Optional[Union[str, List[str]]] = '') -> None:
        with fetch_std_streams() as (stdout, stderr):
            actual_status = main.main(args=args)
            self.assertEqual(actual_status, expected_status,
                             msg='args = %s\n'
                                 'status = %s\n'
                                 'stdout = [%s]\n'
                                 'stderr = [%s]' % (args, actual_status, stdout.getvalue(), stderr.getvalue()))
        print(stdout.getvalue())
        if isinstance(expected_stdout, str):
            self.assertEqual(expected_stdout, stdout.getvalue())
        elif expected_stdout:
            for item in expected_stdout:
                self.assertIn(item, stdout.getvalue())

        if isinstance(expected_stderr, str):
            self.assertEqual(expected_stderr, stderr.getvalue())
        elif expected_stderr:
            for item in expected_stderr:
                self.assertIn(item, stderr.getvalue())

    def remove_file(self, file_path, ignore_errors=True):
        if os.path.exists(file_path):
            os.remove(file_path)
        if ignore_errors and os.path.isfile(file_path):
            self.fail("Can't remove file %s" % file_path)

    def remove_tree(self, dir_path, ignore_errors=True):
        if os.path.exists(dir_path):
            shutil.rmtree(dir_path, ignore_errors=ignore_errors)
        if ignore_errors and os.path.isdir(dir_path):
            self.fail("Can't remove dir %s" % dir_path)

    def create_catalog_differences(self, new_ds):
        for d in DATA_STORE_REGISTRY.get_data_stores():
            diff_file = os.path.join(d.data_store_path, d._get_update_tag() + '-diff.json')
            if os.path.isfile(diff_file):
                with open(diff_file, 'r') as json_in:
                    report = json.load(json_in)
                report['new'].append(new_ds)
            else:
                generated = datetime.datetime.now()
                report = {"generated": str(generated),
                          "source_ref_time": str(generated),
                          "new": [new_ds],
                          "del": list()}
            with open(diff_file, 'w') as json_out:
                json.dump(report, json_out)


class CliTest(CliTestCase):
    def test_noargs(self):
        sys.argv = []
        self.assert_main(None)

    def test_invalid_command(self):
        self.assert_main(['pipo'], expected_status=2, expected_stderr=None)

    def test_option_version(self):
        self.assert_main(['--version'], expected_stdout=['cate '])

    def test_option_license(self):
        self.assert_main(['--license'], expected_stdout=['MIT License'])

    def test_option_traceback(self):
        self.assert_main(['--traceback'])

    def test_option_help(self):
        self.assert_main(['-h'])
        self.assert_main(['--help'])

    def test_parse_open_arg(self):
        self.assertEqual(main._parse_open_arg('sst2011=SST_LT_ATSR_L3U_V01.0_ATSR1'),
                         ('sst2011', 'SST_LT_ATSR_L3U_V01.0_ATSR1', None, None))
        self.assertEqual(main._parse_open_arg('sst2011=SST_LT_ATSR_L3U_V01.0_ATSR1,2011'),
                         ('sst2011', 'SST_LT_ATSR_L3U_V01.0_ATSR1', '2011', None))
        self.assertEqual(main._parse_open_arg('SST_LT_ATSR_L3U_V01.0_ATSR1,,2012'),
                         (None, 'SST_LT_ATSR_L3U_V01.0_ATSR1', None, '2012'))
        self.assertEqual(main._parse_open_arg('=SST_LT_ATSR_L3U_V01.0_ATSR1'),
                         (None, 'SST_LT_ATSR_L3U_V01.0_ATSR1', None, None))
        self.assertEqual(main._parse_open_arg('sst2011='),
                         ('sst2011', None, None, None))

    def test_parse_write_arg(self):
        self.assertEqual(main._parse_write_arg('/home/norman/data'), (None, '/home/norman/data', None))
        self.assertEqual(main._parse_write_arg('/home/norman/.git'), (None, '/home/norman/.git', None))
        self.assertEqual(main._parse_write_arg('/home/norman/im.png'), (None, '/home/norman/im.png', None))
        self.assertEqual(main._parse_write_arg('/home/norman/im.png,PNG'), (None, '/home/norman/im.png', 'PNG'))
        self.assertEqual(main._parse_write_arg('ds=/home/norman/data.nc,netcdf4'),
                         ('ds', '/home/norman/data.nc', 'NETCDF4'))


class WorkspaceCommandTest(CliTestCase):
    def setUp(self):
        self.remove_tree('.cate-workspace', ignore_errors=False)

        # NOTE: We use the same workspace manager instance in between cli.main() calls to simulate a stateful-service
        self.cli_workspace_manager_factory = main.WORKSPACE_MANAGER_FACTORY
        self.workspace_manager = FSWorkspaceManager()
        main.WORKSPACE_MANAGER_FACTORY = lambda: self.workspace_manager

    def tearDown(self):
        main.WORKSPACE_MANAGER_FACTORY = self.cli_workspace_manager_factory
        self.remove_tree('.cate-workspace', ignore_errors=False)

    def assert_workspace_base_dir(self, base_dir):
        self.assertTrue(os.path.isdir(base_dir))
        self.assertTrue(os.path.isdir(os.path.join(base_dir, '.cate-workspace')))
        self.assertTrue(os.path.isfile(os.path.join(base_dir, '.cate-workspace', 'workflow.json')))

    def test_ws_init_arg(self):
        base_dir = 'my_workspace'
        self.assert_main(['ws', 'init', '-d', base_dir], expected_stdout=['Workspace initialized'])
        self.assert_workspace_base_dir(base_dir)
        self.assert_main(['ws', 'init', '-d', base_dir],
                         expected_stderr=['Workspace already opened: '],
                         expected_status=1)
        self.assert_main(['ws', 'del', '-y', '-d', base_dir], expected_stdout=['Workspace deleted'])
        self.remove_tree('my_workspace')

    def test_ws_init(self):
        self.assert_main(['ws', 'init'], expected_stdout=['Workspace initialized'])
        self.assert_workspace_base_dir('.')
        self.assert_main(['ws', 'init'],
                         expected_stderr=['Workspace already opened: '],
                         expected_status=1)

    def test_ws_del(self):
        base_dir = 'my_workspace'
        self.assert_main(['ws', 'init', '-d', base_dir], expected_stdout=['Workspace initialized'])
        self.assert_main(['ws', 'del', '-y', '-d', base_dir], expected_stdout=['Workspace deleted'])
        self.assert_main(['ws', 'del', '-y', '-d', base_dir],
                         expected_stderr=['cate ws: error: Not a workspace: '],
                         expected_status=1)
        self.remove_tree('my_workspace')

    def test_ws_clean(self):
        self.assert_main(['ws', 'init'], expected_stdout=['Workspace initialized'])
        self.assert_main(['res', 'read', 'ds', NETCDF_TEST_FILE], expected_stdout=['Resource "ds" set.'],
                         expected_stderr=[])
        self.assert_main(['ws', 'clean', '-y'], expected_stdout=['Workspace cleaned'])


class ResourceCommandTest(CliTestCase):
    def setUp(self):
        # NOTE: We use the same workspace manager instance in between cli.main() calls to simulate a stateful-service
        self.cli_workspace_manager_factory = main.WORKSPACE_MANAGER_FACTORY
        self.workspace_manager = FSWorkspaceManager()
        main.WORKSPACE_MANAGER_FACTORY = lambda: self.workspace_manager

    def tearDown(self):
        main.WORKSPACE_MANAGER_FACTORY = self.cli_workspace_manager_factory

    def test_res_read_set_write(self):
        input_file = NETCDF_TEST_FILE
        output_file = '_timeseries_.nc'

        self.assert_main(['ws', 'new'],
                         expected_stdout=['Workspace created'])
        self.assert_main(['res', 'read', 'ds', input_file],
                         expected_stdout=['Resource "ds" set.'],
                         expected_stderr=[])
        self.assert_main(['res', 'set', 'ts', 'cate.ops.timeseries.tseries_mean', 'ds=@ds', 'var=temperature'],
                         expected_stdout=['Resource "ts" set.'])
        self.assert_main(['res', 'write', 'ts', output_file],
                         expected_stdout=['Writing resource "ts"'])
        self.assert_main(['ws', 'close'],
                         expected_stdout=['Workspace closed.'])

        self.remove_file(output_file)

    def test_res_read_rename(self):
        input_file = NETCDF_TEST_FILE

        self.assert_main(['ws', 'new'],
                         expected_stdout=['Workspace created'])
        self.assert_main(['res', 'read', 'ds', input_file],
                         expected_stdout=['Resource "ds" set.'],
                         expected_stderr=[])
        self.assert_main(['res', 'rename', 'ds', 'myDS'],
                         expected_stdout=['Resource "ds" renamed to "myDS".'])

    def test_res_read_rename_unique(self):
        input_file = NETCDF_TEST_FILE

        self.assert_main(['ws', 'new'],
                         expected_stdout=['Workspace created'])
        self.assert_main(['res', 'read', 'ds1', input_file],
                         expected_stdout=['Resource "ds1" set.'],
                         expected_stderr=[])
        self.assert_main(['res', 'read', 'ds2', input_file],
                         expected_stdout=['Resource "ds2" set.'],
                         expected_stderr=[])
        self.assert_main(['res', 'rename', 'ds1', 'ds2'],
                         expected_status=1,
                         expected_stderr=['Resource "ds1" cannot be renamed to "ds2", '
                                          'because "ds2" is already in use.'])

    def test_res_open_read_set_set(self):
        self.assert_main(['ws', 'new'],
                         expected_stdout=['Workspace created'])
        self.assert_main(['res', 'read', 'ds1', NETCDF_TEST_FILE],
                         expected_stdout=['Resource "ds1" set.'],
                         expected_stderr=[])
        self.assert_main(['res', 'read', 'ds2', NETCDF_TEST_FILE],
                         expected_stdout=['Resource "ds2" set.'],
                         expected_stderr=[])
        self.assert_main(['res', 'set', 'ts', 'cate.ops.timeseries.tseries_mean', 'ds=@ds2', 'var=temperature'],
                         expected_stdout=['Resource "ts" set.'])
        self.assert_main(['ws', 'status'],
                         expected_stdout=[
                             'Workspace resources:',
                             '  ds1 = cate.ops.io.read_object('
                             'file=%s, format=None) [OpStep]' % NETCDF_TEST_FILE,
                             '  ds2 = cate.ops.io.read_object('
                             'file=%s, format=None) [OpStep]' % NETCDF_TEST_FILE,
                             '  ts = cate.ops.timeseries.tseries_mean('
                             'ds=@ds2, var=temperature, std_suffix=_std, calculate_std=True) [OpStep]'])

        self.assert_main(['res', 'set', 'ts', 'cate.ops.timeseries.tseries_mean', 'ds=@ds2', 'var=temperature'],
                         expected_status=1,
                         expected_stderr=[
                             'cate res: error: A resource named "ts" already exists'])

        self.assert_main(['res', 'set', '-o', 'ts', 'cate.ops.timeseries.tseries_mean', 'ds=@ds2', 'var=temperature'],
                         expected_stdout=['Resource "ts" set.'])
        self.assert_main(['ws', 'status'],
                         expected_stdout=[
                             'Workspace resources:',
                             '  ds1 = cate.ops.io.read_object('
                             'file=%s, format=None) [OpStep]' % NETCDF_TEST_FILE,
                             '  ds2 = cate.ops.io.read_object('
                             'file=%s, format=None) [OpStep]' % NETCDF_TEST_FILE,
                             '  ts = cate.ops.timeseries.tseries_mean('
                             'ds=@ds2, var=temperature, std_suffix=_std, calculate_std=True) [OpStep]'])

        self.assert_main(['res', 'set', 'ts',
                          'cate.ops.timeseries.tseries_point', 'ds=@ds2', 'point=XYZ',
                          'var=temperature'],
                         expected_status=1,
                         expected_stderr=[
                             "cate res: error: value <XYZ> for input 'point' is not compatible with type PointLike"])

        self.assert_main(['ws', 'close'], expected_stdout=['Workspace closed.'])


class OperationCommandTest(CliTestCase):
    def test_op_info(self):
        self.assert_main(['op', 'info', 'cate.ops.timeseries.tseries_point'],
                         expected_stdout=['Extract time-series'])
        self.assert_main(['op', 'info', 'foobarbaz'],
                         expected_status=1,
                         expected_stdout='',
                         expected_stderr=['cate op: error: unknown operation "foobarbaz"'])
        self.assert_main(['op', 'info'],
                         expected_status=2,
                         expected_stdout='',
                         expected_stderr=["cate op info: error: the following arguments are required: OP"])

    def test_op_list(self):
        self.assert_main(['op', 'list'], expected_stdout=['operations found'])
        self.assert_main(['op', 'list', '-n', 'read'], expected_stdout=['operations found'])
        self.assert_main(['op', 'list', '-n', 'nevermatch'], expected_stdout=['No operations found'])
        self.assert_main(['op', 'list', '--internal'], expected_stdout=['One operation found'])
        self.assert_main(['op', 'list', '--tag', 'input'], expected_stdout=['9 operations found'])
        self.assert_main(['op', 'list', '--tag', 'output'], expected_stdout=['8 operations found'])
        self.assert_main(['op', 'list', '--deprecated'], expected_stdout=['2 operations found'])


'''
@unittest.skip(reason='Hardcoded values from remote service, contains outdated assumptions')
'''


class DataSourceCommandTest(CliTestCase):
    @unittest.skip(reason="This needs internet access and should be mocked")
    def test_ds_info(self):
        self.assert_main(['ds', 'info',
                          'esacci.AEROSOL.day.L3C.AER_PRODUCTS.ATSR-2.Envisat.AATSR-ENVISAT-ENS_DAILY.v2-6.r1'],
                         expected_status=0,
                         expected_stdout=[
                             'Data source esacci.AEROSOL.day.L3C.AER_PRODUCTS.ATSR-2.Envisat.AATSR-ENVISAT-ENS_DAILY.v2-6.r1'])
        self.assert_main(['ds', 'info',
                          'esacci.AEROSOL.day.L3C.AER_PRODUCTS.ATSR-2.Envisat.AATSR-ENVISAT-ENS_DAILY.v2-6.r1', '--var'],
                         expected_status=0,
                         expected_stdout=[
                             'esacci.AEROSOL.day.L3C.AER_PRODUCTS.ATSR-2.Envisat.AATSR-ENVISAT-ENS_DAILY.v2-6.r1',
                             'AOD550 ():'])
        self.assert_main(['ds', 'info', 'SOIL_MOISTURE_DAILY_FILES_ACTIVE_V02.2'],
                         expected_status=1,
                         expected_stderr=["No data store found that contains the ID 'SOIL_MOISTURE_DAILY_FILES_ACTIVE_V02.2'"])

    @unittest.skip(reason="This needs internet access and should be mocked")
    def test_ds_list(self):
        self.assert_main(['ds', 'list'],
                         expected_stdout=['6 data sources found'])
        self.assert_main(['ds', 'list', '--name', 'OZONE'],
                         expected_stdout=['One data source found'])

<<<<<<< HEAD
    def test_ds_coverage(self):
        self.assert_main(['ds', 'list', '--name', 'OZONE', '--coverage'],
                          expected_stdout="One data source found\n"
                                          "   0: esacci.OZONE.day.L3S.TC.multi-sensor.multi-platform.MERGED.fv0100.r1 [('1996-03-31T23:00:00', '2011-06-29T23:00:00')]\n")
=======
    @unittest.skip(reason="This needs internet access and should be mocked")
    def test_ds_update(self):
        self.assert_main(['ds', 'list', '-u'],
                         expected_stdout=['All datastores are up to date.'])
        self.create_catalog_differences('test_diff_new')
        self.assert_main(['ds', 'list', '-u'],
                         expected_stdout=['test_diff_new'])
>>>>>>> 63e48e68

    @unittest.skip(reason="skipped unless you want to debug data source synchronisation")
    def test_ds_copy(self):
        for orig_store in self._orig_stores:
            if orig_store.id == 'local':
                DATA_STORE_REGISTRY.add_data_store(orig_store)
                break
        try:
            self.assert_main(
                ['ds', 'copy', 'esacci.OZONE.day.L3S.TC.multi-sensor.multi-platform.MERGED.fv0100.r1'],
                expected_stderr=[])
        finally:
            DATA_STORE_REGISTRY.remove_data_store('local')

    @unittest.skip(reason="skipped unless you want to debug data source synchronisation")
    def test_ds_copy_with_period(self):
        for orig_store in self._orig_stores:
            if orig_store.id == 'local':
                DATA_STORE_REGISTRY.add_data_store(orig_store)
                break
        try:
            self.assert_main(
                ['ds', 'copy', 'esacci.OZONE.day.L3S.TC.multi-sensor.multi-platform.MERGED.fv0100.r1',
                '-t=2007-12-01,2007-12-31'],
                expected_stderr=[])
        finally:
            DATA_STORE_REGISTRY.remove_data_store('local')

    def test_ds(self):
        self.assert_main(['ds'],
                         expected_stdout=["usage: cate ds [-h] COMMAND ..."])


class RunCommandTest(CliTestCase):
    def test_run(self):
        self.assert_main(['run'],
                         expected_status=2,
                         expected_stdout='',
                         expected_stderr=["cate run: error: the following arguments are required: OP, ..."])

    def test_run_foobar(self):
        self.assert_main(['run', 'foobar', 'lat=13.2', 'lon=52.9'],
                         expected_status=1,
                         expected_stdout='',
                         expected_stderr='cate run: error: unknown operation "foobar"\n')

    def test_run_op(self):
        op_reg = OP_REGISTRY.add_op(timeseries, fail_if_exists=True)

        try:
            # Run without --monitor and --write
            self.assert_main(['run', op_reg.op_meta_info.qualified_name, 'lat=13.2', 'lon=52.9'],
                             expected_stdout=['[0.3, 0.25, 0.05, 0.4, 0.2, 0.1, 0.5]'])

            # Run with --monitor and without --write
            self.assert_main(['run', '--monitor', op_reg.op_meta_info.qualified_name, 'lat=13.2', 'lon=52.9'],
                             expected_stdout=['[0.3, 0.25, 0.05, 0.4, 0.2, 0.1, 0.5]'])

            # Run with --monitor and --write
            self.assert_main(['run', '--monitor', '--write', 'timeseries_data.txt',
                              op_reg.op_meta_info.qualified_name, 'lat=13.2', 'lon=52.9'],
                             expected_stdout=['Writing output to timeseries_data.txt using TEXT format...'])
            self.assertTrue(os.path.isfile('timeseries_data.txt'))
            os.remove('timeseries_data.txt')

            # Run with invalid keyword
            self.assert_main(['run', op_reg.op_meta_info.qualified_name, 'l*t=13.2', 'lon=52.9'],
                             expected_status=1,
                             expected_stderr=['cate run: error: "l*t" is not a valid input name'],
                             expected_stdout='')

        finally:
            OP_REGISTRY.remove_op(op_reg, fail_if_not_exists=True)

    def test_run_workflow(self):

        op_reg = OP_REGISTRY.add_op(timeseries, fail_if_exists=True)

        workflow_file = os.path.join(os.path.dirname(__file__), 'timeseries.json')
        self.assertTrue(os.path.exists(workflow_file), msg='missing test file %s' % workflow_file)

        try:
            # Run without --monitor and --write
            self.assert_main(['run', workflow_file, 'lat=13.2', 'lon=52.9'],
                             expected_stdout=['[0.3, 0.25, 0.05, 0.4, 0.2, 0.1, 0.5]'])

            # Run with --monitor and without --write
            self.assert_main(['run', '--monitor', workflow_file, 'lat=13.2', 'lon=52.9'],
                             expected_stdout=['[0.3, 0.25, 0.05, 0.4, 0.2, 0.1, 0.5]'])

            # Run with --monitor and --write
            self.assert_main(['run', '--monitor', '--write', 'timeseries_data.json',
                              workflow_file, 'lat=13.2', 'lon=52.9'],
                             expected_stdout=['Writing output to timeseries_data.json using JSON format...'])
            self.assertTrue(os.path.isfile('timeseries_data.json'))
            os.remove('timeseries_data.json')

        finally:
            OP_REGISTRY.remove_op(op_reg, fail_if_not_exists=True)

    def test_main_options(self):
        self.assert_main(['run', '-h'])
        self.assert_main(['run', '--help'])


# Tests for "cate upd" may be skipped because they can be very slow

@unittest.skipIf(os.environ.get('CATE_DISABLE_CLI_UPDATE_TESTS', None) == '1', 'CATE_DISABLE_CLI_UPDATE_TESTS = 1')
class UpdateCommandTest(CliTestCase):
    def test_upd_info(self):
        self.assert_main(['upd', '--info'],
                         expected_status=0,
                         expected_stdout=['Latest version is ', 'Current version is',
                                          'Available versions'],
                         expected_stderr='')
        self.assert_main(['upd', '--info', '1.0.0'],
                         expected_status=0,
                         expected_stdout=['Latest version is ', 'Current version is',
                                          'Desired version is 1.0.0 (available)', 'Available versions'],
                         expected_stderr='')

    @unittest.skip(
        "Omitted due to version issue. No suitable older version for testing compatible with python 3.7 available.")
    def test_upd_to_older_version(self):
        self.assert_main(['upd', '--dry-run', '1.0.0'],
                         expected_status=0,
                         expected_stdout=['The following NEW packages will be INSTALLED:', 'cate-cli:'],
                         expected_stderr='')

    def test_upd(self):
        self.assert_main(['upd', '--dry-run'],
                         expected_status=0,
                         expected_stdout=['Current cate version is'],
                         expected_stderr='')
        self.assert_main(['upd', '--dry-run', '282.2.1'],
                         expected_status=1,
                         expected_stdout='',
                         expected_stderr=['cate upd: error: desired cate version 282.2.1 is not available;',
                                          'type "cate upd --info" to show available versions'])


class IOCommandTest(CliTestCase):
    IO_LIST_OUTPUT = "JSON (*.json) - JSON format (plain text, UTF8)\n" \
                     "NETCDF3 (*.nc) - netCDF 3 file format, which fully supports 2+ GB files.\n" \
                     "NETCDF4 (*.nc) - netCDF 4 file format (HDF5 file format, using netCDF 4 API features)\n" \
                     "TEXT (*.txt) - Plain text format\n"

    def test_io_list(self):
        self.assert_main(['io', 'list', '-r', '-w'],
                         expected_stdout=[IOCommandTest.IO_LIST_OUTPUT])
        self.assert_main(['io', 'list', '-r'],
                         expected_stdout=[IOCommandTest.IO_LIST_OUTPUT])
        self.assert_main(['io', 'list', '-w'],
                         expected_stdout=[IOCommandTest.IO_LIST_OUTPUT])
        self.assert_main(['io', 'list'],
                         expected_stdout=[IOCommandTest.IO_LIST_OUTPUT])


class ParseOpArgsTest(TestCase):
    def test_existing_method(self):
        op = OP_REGISTRY.get_op('cate.ops.timeseries.tseries_point', True)
        op_args, op_kwargs = main._parse_op_args(['ds=@ds', 'point=12.2,54.3', 'var=temperature', 'method=bfill'],
                                                 input_props=op.op_meta_info.inputs)
        self.assertEqual(op_args, [])
        self.assertEqual(op_kwargs, OrderedDict([('ds', dict(source='ds')),
                                                 ('point', dict(value=(12.2, 54.3))),
                                                 ('var', dict(value='temperature')),
                                                 ('method', dict(value='bfill'))]))

    def test_no_namespace(self):
        self.assertEqual(main._parse_op_args([]), ([], OrderedDict()))
        self.assertEqual(main._parse_op_args(['']), ([dict(value=None)], OrderedDict()))
        self.assertEqual(main._parse_op_args(['a=@b']), ([], OrderedDict(a=dict(source='b'))))
        self.assertEqual(main._parse_op_args(['a=@b.x']), ([], OrderedDict(a=dict(source='b.x'))))
        self.assertEqual(main._parse_op_args(['a=b']), ([], OrderedDict(a=dict(value='b'))))
        self.assertEqual(main._parse_op_args(['a="b"']), ([], OrderedDict(a=dict(value='b'))))
        self.assertEqual(main._parse_op_args(['a="C:\\\\Users"']), ([], OrderedDict(a=dict(value='C:\\Users'))))
        self.assertEqual(main._parse_op_args(['a=2', 'b=']), ([], OrderedDict([('a', dict(value=2)),
                                                                               ('b', dict(value=None))])))
        self.assertEqual(main._parse_op_args(['a="c"']), ([], OrderedDict(a=dict(value='c'))))
        self.assertEqual(main._parse_op_args(['a=True']), ([], OrderedDict(a=dict(value=True))))
        self.assertEqual(main._parse_op_args(['z=4.6', 'y=1', 'x=2.+6j']), ([], OrderedDict([('z', dict(value=4.6)),
                                                                                             ('y', dict(value=1)),
                                                                                             ('x',
                                                                                              dict(value=(2 + 6j)))])))

    def test_with_namespace(self):
        class Dataset:
            pass

        ds = Dataset()
        ds.sst = 237.8

        import math as m
        namespace = dict(ds=ds, m=m)

        self.assertEqual(main._parse_op_args(['ds', 'm.pi', 'b=ds.sst + 0.2', 'u=m.cos(m.pi)'], namespace=namespace),
                         ([dict(value=ds),
                           dict(value=m.pi)],
                          OrderedDict([('b', dict(value=238.0)),
                                       ('u', dict(value=m.cos(m.pi)))])))

    def test_with_input_props(self):
        class Dataset:
            pass

        ds = Dataset()
        ds.sst = 237.8

        input_props = dict(a=dict(data_type=PointLike),
                           b=dict(data_type=TimeRangeLike),
                           c=dict(data_type=int))

        self.assertEqual(main._parse_op_args(['a = 11.3, 52.9',
                                              'b = 2001-01-01, 2004-05-06',
                                              'c=8.3',
                                              'd="Bibo"',
                                              'e=ds.sst'],
                                             input_props=input_props,
                                             namespace=dict(ds=ds)),
                         ([], OrderedDict([('a', dict(value=(11.3, 52.9))),
                                           ('b', dict(value='2001-01-01, 2004-05-06')),
                                           ('c', dict(value=8.3)),
                                           ('d', dict(value='Bibo')),
                                           ('e', dict(value=237.8))]))
                         )

    def test_errors(self):
        with self.assertRaises(ValueError) as cm:
            main._parse_op_args(['=9'])
        self.assertEqual(str(cm.exception), "missing input name")

        with self.assertRaises(ValueError) as cm:
            main._parse_op_args(['8=9'])
        self.assertEqual(str(cm.exception), '"8" is not a valid input name')

        with self.assertRaises(ValueError) as cm:
            main._parse_op_args(['thres="x"'], input_props=dict(thres=dict(data_type=float)))
        self.assertEqual(str(cm.exception), "value <\"x\"> for input 'thres' is not compatible with type float")

        with self.assertRaises(ValueError) as cm:
            main._parse_op_args(['thres="x"'], input_props=dict(thres=dict(data_type=PointLike)))
        self.assertEqual(str(cm.exception), "value <\"x\"> for input 'thres' is not compatible with type PointLike")


# class PluginCommandTest(CliTestCase):
#     def test_pi_list(self):
#         self.assert_main(['pi', 'list'], expected_stdout=['plugins found'])


def timeseries(lat: float, lon: float, method: str = 'nearest', monitor=Monitor.NONE) -> list:
    """Timeseries dummy function for testing."""
    print('lat=%s lon=%s method=%s' % (lat, lon, method))
    work_units = [0.3, 0.25, 0.05, 0.4, 0.2, 0.1, 0.5]
    with monitor.starting('Extracting timeseries data', sum(work_units)):
        for work_unit in work_units:
            sleep(work_unit / 10.)
            monitor.progress(work_unit)
    return work_units


def timeseries2(var, lat: float, lon: float, method: str = 'nearest', monitor=Monitor.NONE) -> list:
    """Timeseries dummy function for testing."""
    print('lat=%s lon=%s method=%s' % (lat, lon, method))
    work_units = [0.3, 0.25, 0.05, 0.4, 0.2, 0.1, 0.5]
    with monitor.starting('Extracting timeseries data', sum(work_units)):
        for work_unit in work_units:
            sleep(work_unit / 10.)
            monitor.progress(work_unit)
    ts = var[0, 0]
    return ts<|MERGE_RESOLUTION|>--- conflicted
+++ resolved
@@ -1,4 +1,3 @@
-import glob
 import json
 import os
 import os.path
@@ -363,20 +362,11 @@
         self.assert_main(['ds', 'list', '--name', 'OZONE'],
                          expected_stdout=['One data source found'])
 
-<<<<<<< HEAD
+    @unittest.skip(reason="This needs internet access and should be mocked")
     def test_ds_coverage(self):
         self.assert_main(['ds', 'list', '--name', 'OZONE', '--coverage'],
                           expected_stdout="One data source found\n"
                                           "   0: esacci.OZONE.day.L3S.TC.multi-sensor.multi-platform.MERGED.fv0100.r1 [('1996-03-31T23:00:00', '2011-06-29T23:00:00')]\n")
-=======
-    @unittest.skip(reason="This needs internet access and should be mocked")
-    def test_ds_update(self):
-        self.assert_main(['ds', 'list', '-u'],
-                         expected_stdout=['All datastores are up to date.'])
-        self.create_catalog_differences('test_diff_new')
-        self.assert_main(['ds', 'list', '-u'],
-                         expected_stdout=['test_diff_new'])
->>>>>>> 63e48e68
 
     @unittest.skip(reason="skipped unless you want to debug data source synchronisation")
     def test_ds_copy(self):
